#!/usr/bin/env python3
#
# Electrum - lightweight Bitcoin client
# Copyright (C) 2012 thomasv@gitorious
#
# Permission is hereby granted, free of charge, to any person
# obtaining a copy of this software and associated documentation files
# (the "Software"), to deal in the Software without restriction,
# including without limitation the rights to use, copy, modify, merge,
# publish, distribute, sublicense, and/or sell copies of the Software,
# and to permit persons to whom the Software is furnished to do so,
# subject to the following conditions:
#
# The above copyright notice and this permission notice shall be
# included in all copies or substantial portions of the Software.
#
# THE SOFTWARE IS PROVIDED "AS IS", WITHOUT WARRANTY OF ANY KIND,
# EXPRESS OR IMPLIED, INCLUDING BUT NOT LIMITED TO THE WARRANTIES OF
# MERCHANTABILITY, FITNESS FOR A PARTICULAR PURPOSE AND
# NONINFRINGEMENT. IN NO EVENT SHALL THE AUTHORS OR COPYRIGHT HOLDERS
# BE LIABLE FOR ANY CLAIM, DAMAGES OR OTHER LIABILITY, WHETHER IN AN
# ACTION OF CONTRACT, TORT OR OTHERWISE, ARISING FROM, OUT OF OR IN
# CONNECTION WITH THE SOFTWARE OR THE USE OR OTHER DEALINGS IN THE
# SOFTWARE.

import re
import sys, time, threading
import os, json, traceback
import shutil
import webbrowser
import csv
from decimal import Decimal as PyDecimal  # Qt 5.12 also exports Decimal
import base64
from functools import partial

from PyQt5.QtGui import *
from PyQt5.QtCore import *
from PyQt5.QtWidgets import *

from electroncash import keystore
from electroncash.address import Address, ScriptOutput, AddressError
from electroncash.bitcoin import COIN, TYPE_ADDRESS, TYPE_SCRIPT
from electroncash import networks
from electroncash.plugins import run_hook
from electroncash.i18n import _
from electroncash.util import (format_time, format_satoshis, PrintError,
                               format_satoshis_plain, format_satoshis_plain_nofloat,
                               NotEnoughFunds, NotEnoughFundsSlp, ExcessiveFee,
                               UserCancelled, InvalidPassword, bh2u, bfh,
                               format_fee_satoshis, Weak, print_error,
                               get_new_wallet_name)
import electroncash.web as web
from electroncash import Transaction
from electroncash import util, bitcoin, commands
from electroncash import paymentrequest
from electroncash.wallet import Multisig_Wallet, sweep_preparations
try:
    from electroncash.plot import plot_history
except:
    plot_history = None
import electroncash.web as web

from .amountedit import AmountEdit, BTCAmountEdit, MyLineEdit, BTCkBEdit, BTCSatsByteEdit
from .qrcodewidget import QRCodeWidget, QRDialog
from .qrtextedit import ShowQRTextEdit, ScanQRTextEdit
from .transaction_dialog import show_transaction
from .fee_slider import FeeSlider

from .util import *

import electroncash.slp as slp
from electroncash import slp_validator_0x01
from .amountedit import SLPAmountEdit
from electroncash.util import format_satoshis_nofloat
from .slp_create_token_genesis_dialog import SlpCreateTokenGenesisDialog
from .bfp_download_file_dialog import BfpDownloadFileDialog
from .bfp_upload_file_dialog import BitcoinFilesUploadDialog

class StatusBarButton(QPushButton):
    def __init__(self, icon, tooltip, func):
        QPushButton.__init__(self, icon, '')
        self.setToolTip(tooltip)
        self.setFlat(True)
        self.setMaximumWidth(25)
        self.clicked.connect(self.onPress)
        self.func = func
        self.setIconSize(QSize(25,25))

    def onPress(self, checked=False):
        '''Drops the unwanted PyQt5 "checked" argument'''
        self.func()

    def keyPressEvent(self, e):
        if e.key() == Qt.Key_Return:
            self.func()

from electroncash.paymentrequest import PR_PAID


class ElectrumWindow(QMainWindow, MessageBoxMixin, PrintError):

    # Note: self.clean_up_connections automatically detects signals named XXX_signal and disconnects them on window close.
    payment_request_ok_signal = pyqtSignal()
    payment_request_error_signal = pyqtSignal()
    new_fx_quotes_signal = pyqtSignal()
    new_fx_history_signal = pyqtSignal()
    network_signal = pyqtSignal(str, object)
    alias_received_signal = pyqtSignal()
    computing_privkeys_signal = pyqtSignal()
    show_privkeys_signal = pyqtSignal()
    cashaddr_toggled_signal = pyqtSignal()
    slp_validity_signal = pyqtSignal(object, object)
    history_updated_signal = pyqtSignal()
    labels_updated_signal = pyqtSignal() # note this signal occurs when an explicit update_labels() call happens. Interested GUIs should also listen for history_updated_signal as well which also indicates labels may have changed.
    on_timer_signal = pyqtSignal()  # functions wanting to be executed from timer_actions should connect to this signal, preferably via Qt.DirectConnection

    status_icon_dict = dict()  # app-globel cache of "status_*" -> QIcon instances (for update_status() speedup)

    def __init__(self, gui_object, wallet):
        QMainWindow.__init__(self)

        self.gui_object = gui_object
        self.config = config = gui_object.config

        self.network = gui_object.daemon.network
        self.fx = gui_object.daemon.fx
        self.invoices = wallet.invoices
        self.contacts = wallet.contacts
        self.tray = gui_object.tray
        self.app = gui_object.app
        self.cleaned_up = False
        self.is_max = False
        self.payment_request = None
        self.checking_accounts = False
        self.qr_window = None
        self.not_enough_funds = False
        self.not_enough_funds_slp = False
        self.op_return_toolong = False
        self.internalpluginsdialog = None
        self.externalpluginsdialog = None
        self.require_fee_update = False
        self.tl_windows = []
        self.tx_external_keypairs = {}
        self.tx_update_mgr = TxUpdateMgr(self)  # manages network callbacks for 'new_transaction' and 'verified2', and collates GUI updates from said callbacks as a performance optimization

        self.create_status_bar()
        self.need_update = threading.Event()
        self.labels_need_update = threading.Event()

        self.decimal_point = config.get('decimal_point', 8)
        self.fee_unit = config.get('fee_unit', 0)
        self.num_zeros     = int(config.get('num_zeros',0))

        self.completions = QStringListModel()

        self.tabs = tabs = QTabWidget(self)



        self.send_tab = self.create_send_tab()
        self.receive_tab = self.create_receive_tab()
        self.addresses_tab = self.create_addresses_tab()
        self.utxo_tab = self.create_utxo_tab()
        self.console_tab = self.create_console_tab()
        self.contacts_tab = self.create_contacts_tab()
        self.slp_mgt_tab = self.create_slp_mgt_tab()
        self.converter_tab = self.create_converter_tab()
        self.slp_history_tab = self.create_slp_history_tab()
        tabs.addTab(self.create_history_tab(), QIcon(":icons/tab_history.png"), _('History'))
        tabs.addTab(self.send_tab, QIcon(":icons/tab_send.png"), _('Send'))
        tabs.addTab(self.receive_tab, QIcon(":icons/tab_receive.png"), _('Receive'))

        def add_optional_tab(tabs, tab, icon, description, name, default=False):
            tab.tab_icon = icon
            tab.tab_description = description
            tab.tab_pos = len(tabs)
            tab.tab_name = name
            if self.config.get('show_{}_tab'.format(name), default):
                tabs.addTab(tab, icon, description.replace("&", ""))

        add_optional_tab(tabs, self.addresses_tab, QIcon(":icons/tab_addresses.png"), _("&Addresses"), "addresses")
        add_optional_tab(tabs, self.utxo_tab, QIcon(":icons/tab_coins.png"), _("Co&ins"), "utxo")
        add_optional_tab(tabs, self.contacts_tab, QIcon(":icons/tab_contacts.png"), _("Con&tacts"), "contacts")
        add_optional_tab(tabs, self.slp_mgt_tab, QIcon(":icons/tab_slp_icon.png"), _("Tokens"), "tokens")
        add_optional_tab(tabs, self.converter_tab, QIcon(":icons/tab_converter.png"), _("Address Converter"), "converter", True)
        add_optional_tab(tabs, self.console_tab, QIcon(":icons/tab_console.png"), _("Con&sole"), "console")
        add_optional_tab(tabs, self.slp_history_tab, QIcon(":icons/tab_slp_icon.png"), _("SLP History"), "slp_history", True)


        tabs.setSizePolicy(QSizePolicy.Expanding, QSizePolicy.Expanding)
        self.setCentralWidget(tabs)

        if self.config.get("is_maximized"):
            self.showMaximized()

        self.setWindowIcon(QIcon(":icons/electron-cash.png"))
        self.init_menubar()

        wrtabs = Weak(tabs)
        QShortcut(QKeySequence("Ctrl+W"), self, self.close)
        QShortcut(QKeySequence("Ctrl+Q"), self, self.close)
        QShortcut(QKeySequence("Ctrl+R"), self, self.update_wallet)
        QShortcut(QKeySequence("Ctrl+PgUp"), self, lambda: wrtabs.setCurrentIndex((wrtabs.currentIndex() - 1)%wrtabs.count()))
        QShortcut(QKeySequence("Ctrl+PgDown"), self, lambda: wrtabs.setCurrentIndex((wrtabs.currentIndex() + 1)%wrtabs.count()))

        for i in range(wrtabs.count()):
            QShortcut(QKeySequence("Alt+" + str(i + 1)), self, lambda i=i: wrtabs.setCurrentIndex(i))

        self.cashaddr_toggled_signal.connect(self.update_cashaddr_icon)
        self.payment_request_ok_signal.connect(self.payment_request_ok)
        self.payment_request_error_signal.connect(self.payment_request_error)
        self.history_list.setFocus(True)
        self.slp_history_list.setFocus(True)

        # update fee slider in case we missed the callback
        self.fee_slider.update()
        self.load_wallet(wallet)

        # At this point self.wallet is defined, so register network callbacks
        if self.network:
            self.network_signal.connect(self.on_network_qt)
            interests = ['updated', 'new_transaction', 'status',
                         'banner', 'verified2', 'fee']
            # To avoid leaking references to "self" that prevent the
            # window from being GC-ed when closed, callbacks should be
            # methods of this class only, and specifically not be
            # partials, lambdas or methods of subobjects.  Hence...
            self.network.register_callback(self.on_network, interests)
            # set initial message
            self.console.showMessage(self.network.banner)
            self.network.register_callback(self.on_quotes, ['on_quotes'])
            self.network.register_callback(self.on_history, ['on_history'])
            self.new_fx_quotes_signal.connect(self.on_fx_quotes)
            self.new_fx_history_signal.connect(self.on_fx_history)

        gui_object.timer.timeout.connect(self.timer_actions)
        self.fetch_alias()

<<<<<<< HEAD
    def update_token_type_combo(self):
        self.token_type_combo.clear()
        self.token_type_combo.addItem(QIcon(':icons/tab_coins.png'), 'None', None)

        try:
            token_types = self.wallet.token_types
        except AttributeError:
            pass
        else:
            sorted_items = sorted(token_types.items(), key=lambda x:x[1]['name'])
            for token_id,i in sorted_items:
                self.token_type_combo.addItem(QIcon(':icons/tab_slp_icon.png'),i['name'], token_id)

    def on_history(self, b):
        self.new_fx_history_signal.emit()
=======
    def on_history(self, event, *args):
        # NB: event should always be 'history'
        if not args or args[0] is self.wallet:
            self.new_fx_history_signal.emit()
>>>>>>> 3f0572d3

    @rate_limited(3.0) # Rate limit to no more than once every 3 seconds
    def on_fx_history(self):
        if self.cleaned_up: return
        self.history_list.refresh_headers()
        self.history_list.update()
        self.address_list.update()
        self.history_updated_signal.emit() # inform things like address_dialog that there's a new history

    def on_quotes(self, b):
        self.new_fx_quotes_signal.emit()

    @rate_limited(3.0) # Rate limit to no more than once every 3 seconds
    def on_fx_quotes(self):
        if self.cleaned_up: return
        self.update_status()
        # Refresh edits with the new rate
        edit = self.fiat_send_e if self.fiat_send_e.is_last_edited else self.amount_e
        edit.textEdited.emit(edit.text())
        edit = self.fiat_receive_e if self.fiat_receive_e.is_last_edited else self.receive_amount_e
        edit.textEdited.emit(edit.text())
        # History tab needs updating if it used spot
        if self.fx.history_used_spot:
            self.history_list.update()
            self.history_updated_signal.emit() # inform things like address_dialog that there's a new history

    def toggle_tab(self, tab, forceStatus = 0):

        # forceStatus = 0 , do nothing
        # forceStatus = 1 , force Show
        # forceStatus = 2 , force hide
        if forceStatus==1:
            show=True
        elif forceStatus==2:
            show=False
        else:
            show = not self.config.get('show_{}_tab'.format(tab.tab_name), False)
        self.config.set_key('show_{}_tab'.format(tab.tab_name), show)
        item_text = (_("Hide") if show else _("Show")) + " " + tab.tab_description
        tab.menu_action.setText(item_text)
        if show:
            # Find out where to place the tab
            index = len(self.tabs)
            for i in range(len(self.tabs)):
                try:
                    if tab.tab_pos < self.tabs.widget(i).tab_pos:
                        index = i
                        break
                except AttributeError:
                    pass
            self.tabs.insertTab(index, tab, tab.tab_icon, tab.tab_description.replace("&", ""))
        else:
            i = self.tabs.indexOf(tab)
            self.tabs.removeTab(i)

    def push_top_level_window(self, window):
        '''Used for e.g. tx dialog box to ensure new dialogs are appropriately
        parented.  This used to be done by explicitly providing the parent
        window, but that isn't something hardware wallet prompts know.'''
        self.tl_windows.append(window)

    def pop_top_level_window(self, window):
        self.tl_windows.remove(window)

    def top_level_window(self):
        '''Do the right thing in the presence of tx dialog windows'''
        override = self.tl_windows[-1] if self.tl_windows else None
        return self.top_level_window_recurse(override)

    def diagnostic_name(self):
        return "%s/%s" % (PrintError.diagnostic_name(self),
                          self.wallet.basename() if self.wallet else "None")

    def is_hidden(self):
        return self.isMinimized() or self.isHidden()

    def show_or_hide(self):
        if self.is_hidden():
            self.bring_to_top()
        else:
            self.hide()

    def bring_to_top(self):
        self.show()
        self.raise_()

    def on_error(self, exc_info):
        if not isinstance(exc_info[1], UserCancelled):
            try:
                traceback.print_exception(*exc_info)
            except OSError:
                # Issue #662, user got IO error.
                # We want them to still get the error displayed to them.
                pass
            self.show_error(str(exc_info[1]))

    def on_network(self, event, *args):
        if event == 'updated':
            if not args or args[0] is self.wallet:
                # NB there are two types 'updated' callbacks as of version 3.3.6
                # 1. wallet-specific (from synchronizer) : args = (wallet,)
                # 2. global (from network) : args = ()
                # For (1) above we filter out events not for our wallet
                # For (2) above we always accept.
                self.need_update.set()
        elif event == 'new_transaction':
            self.tx_update_mgr.notif_add(args)  # added only if this wallet's tx
        elif event == 'verified2':
            self.tx_update_mgr.verif_add(args)  # added only if this wallet's tx
        elif event in ['status', 'banner', 'fee']:
            # Handle in GUI thread
            self.network_signal.emit(event, args)
        else:
            self.print_error("unexpected network message:", event, args)

    def on_network_qt(self, event, args=None):
        if self.cleaned_up: return
        # Handle a network message in the GUI thread
        if event == 'status':
            self.update_status()
        elif event == 'banner':
            self.console.showMessage(args[0])
        elif event == 'fee':
            pass
        else:
            self.print_error("unexpected network_qt signal:", event, args)

    def fetch_alias(self):
        self.alias_info = None
        alias = self.config.get('alias')
        if alias:
            alias = str(alias)
            def f():
                self.alias_info = self.contacts.resolve_openalias(alias)
                self.alias_received_signal.emit()
            t = threading.Thread(target=f)
            t.setDaemon(True)
            t.start()

    def close_wallet(self):
        if self.wallet:
            self.print_error('close_wallet', self.wallet.storage.path)
            self.wallet.thread = None

        run_hook('close_wallet', self.wallet)

    def load_wallet(self, wallet):
        wallet.thread = TaskThread(self, self.on_error)
        self.wallet = wallet
        self.wallet.ui_emit_validity_updated = self.slp_validity_signal.emit
        self.update_recently_visited(wallet.storage.path)
        # address used to create a dummy transaction and estimate transaction fee
        self.history_list.update()
        self.address_list.update()
        self.utxo_list.update()
        self.need_update.set()
        # update menus
        self.seed_menu.setEnabled(self.wallet.has_seed())
        self.update_lock_icon()
        self.update_buttons_on_seed()
        self.update_console()
        self.clear_receive_tab()
        self.request_list.update()

        # Set up SLP proxy here -- needs to be done before wallet.enable_slp is called.
        slp_validator_0x01.setup_config(self.config)

        if self.config.get('enable_slp'):
            self.wallet.enable_slp()
            self.slp_history_list.update()
            self.token_list.update()
        else:
            self.wallet.disable_slp()
        self.update_token_type_combo()

        self.tabs.show()
        self.init_geometry()
        if self.config.get('hide_gui') and self.gui_object.tray.isVisible():
            self.hide()
        else:
            self.show()
            if self._is_invalid_testnet_wallet():
                self.gui_object.daemon.stop_wallet(self.wallet.storage.path)
                self._rebuild_history_action.setEnabled(False)
                self._warn_if_invalid_testnet_wallet()
        self.watching_only_changed()
        self.history_updated_signal.emit() # inform things like address_dialog that there's a new history
        """ If using SLP for the first time, turn it on by default. """
        slp_in_config = self.config.get('enable_slp')
        if slp_in_config is None or slp_in_config == True:
            self.config.set_key('enable_opreturn', False)
            self.message_opreturn_e.setHidden(True)
            self.opreturn_rawhex_cb.setHidden(True)
            self.opreturn_label.setHidden(True)
            self.config.set_key('enable_slp', True)
            self.config.set_key('show_slp_history_tab',True)
            self.config.set_key('show_tokens_tab',True)
            self.toggle_cashaddr(2, True)
            self.update_receive_address_widget()
            self.toggle_tab(self.slp_mgt_tab, 1)
            self.toggle_tab(self.slp_history_tab, 1)
            Address.show_cashaddr(2)
        else:
            self.toggle_cashaddr(1, True)
            self.slp_amount_e.setAmount(0)
            self.slp_amount_e.setText("")
            self.token_type_combo.setCurrentIndex(0)
            self.toggle_tab(self.slp_mgt_tab, 2)
            self.toggle_tab(self.slp_history_tab, 2)
            Address.show_cashaddr(1)
        self.address_list.update()
        self.utxo_list.update()
        self.slp_mgt_tab.update()
        self.slp_history_tab.update()
        self.update_cashaddr_icon()
        self._warn_slp_prefers_slp_wallets_if_not_slp_wallet()
        run_hook('load_wallet', wallet, self)

    def init_geometry(self):
        winpos = self.wallet.storage.get("winpos-qt")
        try:
            screen = self.app.desktop().screenGeometry()
            assert screen.contains(QRect(*winpos))
            self.setGeometry(*winpos)
        except:
            self.print_error("using default geometry")
            self.setGeometry(100, 100, 840, 400)

    def watching_only_changed(self):
        title = '%s %s  -  %s' % (networks.net.TITLE,
                                  self.wallet.electrum_version,
                                  self.wallet.basename())
        extra = [self.wallet.storage.get('wallet_type', '?')]
        if self.wallet.is_watching_only():
            self.warn_if_watching_only()
            extra.append(_('watching only'))
        title += '  [%s]'% ', '.join(extra)
        self.setWindowTitle(title)
        self.password_menu.setEnabled(self.wallet.can_change_password())
        self.import_privkey_menu.setVisible(self.wallet.can_import_privkey())
        self.import_address_menu.setVisible(self.wallet.can_import_address())
        self.export_menu.setEnabled(self.wallet.can_export())

    def warn_if_watching_only(self):
        if self.wallet.is_watching_only():
            msg = ' '.join([
                _("This wallet is watching-only."),
                _("This means you will not be able to spend Bitcoin Cash with it."),
                _("Make sure you own the seed phrase or the private keys, before you request Bitcoin Cash to be sent to this wallet.")
            ])
            self.show_warning(msg, title=_('Information'))

    def _is_invalid_testnet_wallet(self):
        if not networks.net.TESTNET:
            return False
        is_old_bad = False
        xkey = ((hasattr(self.wallet, 'get_master_public_key') and self.wallet.get_master_public_key())
                or None)
        if xkey:
            from electroncash.bitcoin import deserialize_xpub, InvalidXKeyFormat
            try:
                xp = deserialize_xpub(xkey)
            except InvalidXKeyFormat:
                is_old_bad = True
        return is_old_bad

    def _warn_if_invalid_testnet_wallet(self):
        ''' This was added after the upgrade from the bad xpub testnet wallets
        to the good tpub testnet wallet format in version 3.3.6. See #1164.
        We warn users if they are using the bad wallet format and instruct
        them on how to upgrade their wallets.'''
        is_old_bad = self._is_invalid_testnet_wallet()
        if is_old_bad:
            msg = ' '.join([
                _("This testnet wallet has an invalid master key format."),
                _("(Old versions of Electron Cash before 3.3.6 produced invalid testnet wallets)."),
                '<br><br>',
                _("In order to use this wallet without errors with this version of EC, please <b>re-generate this wallet from seed</b>."),
                "<br><br><em><i>~SPV stopped~</i></em>"
            ])
            self.show_critical(msg, title=_('Invalid Master Key'), rich_text=True)
        return is_old_bad

    def _warn_slp_prefers_slp_wallets_if_not_slp_wallet(self):
        if self.wallet.storage.get('wallet_type', '') != 'bip39-slp':
            msg = '\n\n'.join([
                _("WARNING: This wallet is compatible with other wallets that may not be aware of SLP tokens.") + " "
                + _("If you use this wallet's seed phrase with another Bitcoin Cash wallet that is not aware of SLP, you may burn your SLP tokens."),
                _("Since version 3.4.3 all newly created Electron Cash SLP wallet files use the HD path m/44'/245' to reduce the risk of burning SLP tokens."),
                _('''If you're wondering "what do I have to do?":'''),
                _("The answer is nothing. You can continue to use this old wallet type.") + " "
                + _("However, we do recommend that if practical, you create a new wallet using the latest version of this software for all future use.")
            ])
            self.show_warning(msg, title=_("Non-SLP Wallet"))

    def open_wallet(self):
        try:
            wallet_folder = self.get_wallet_folder()
        except FileNotFoundError as e:
            self.show_error(str(e))
            return
        if not os.path.exists(wallet_folder):
            wallet_folder = None
        filename, __ = QFileDialog.getOpenFileName(self, "Select your wallet file", wallet_folder)
        if not filename:
            return
        self.gui_object.new_window(filename)


    def backup_wallet(self):
        path = self.wallet.storage.path
        wallet_folder = os.path.dirname(path)
        filename, __ = QFileDialog.getSaveFileName(self, _('Enter a filename for the copy of your wallet'), wallet_folder)
        if not filename:
            return

        new_path = os.path.join(wallet_folder, filename)
        if new_path != path:
            try:
                # Copy file contents
                shutil.copyfile(path, new_path)

                # Copy file attributes if possible
                # (not supported on targets like Flatpak documents)
                try:
                    shutil.copystat(path, new_path)
                except (IOError, os.error):
                    pass

                self.show_message(_("A copy of your wallet file was created in")+" '%s'" % str(new_path), title=_("Wallet backup created"))
            except (IOError, os.error) as reason:
                self.show_critical(_("Electron Cash was unable to copy your wallet file to the specified location.") + "\n" + str(reason), title=_("Unable to create backup"))

    def update_recently_visited(self, filename):
        recent = self.config.get('recently_open', [])
        try:
            sorted(recent)
        except:
            recent = []
        if filename in recent:
            recent.remove(filename)
        recent.insert(0, filename)
        recent2 = []
        for k in recent:
            if os.path.exists(k):
                recent2.append(k)
        recent = recent2[:5]
        self.config.set_key('recently_open', recent)
        self.recently_visited_menu.clear()
        gui_object = self.gui_object
        for i, k in enumerate(sorted(recent)):
            b = os.path.basename(k)
            def loader(k):
                return lambda: gui_object.new_window(k)
            self.recently_visited_menu.addAction(b, loader(k)).setShortcut(QKeySequence("Ctrl+%d"%(i+1)))
        self.recently_visited_menu.setEnabled(len(recent))

    def get_wallet_folder(self):
        return os.path.dirname(os.path.abspath(self.config.get_wallet_path()))

    def new_wallet(self):
        try:
            wallet_folder = self.get_wallet_folder()
        except FileNotFoundError as e:
            self.show_error(str(e))
            return
        filename = get_new_wallet_name(wallet_folder)
        full_path = os.path.join(wallet_folder, filename)
        self.gui_object.start_new_window(full_path, None)

    def init_menubar(self):
        menubar = QMenuBar()

        file_menu = menubar.addMenu(_("&File"))
        self.recently_visited_menu = file_menu.addMenu(_("&Recently open"))
        file_menu.addAction(_("&Open"), self.open_wallet).setShortcut(QKeySequence.Open)
        file_menu.addAction(_("&New/Restore"), self.new_wallet).setShortcut(QKeySequence.New)
        file_menu.addAction(_("&Save Copy"), self.backup_wallet).setShortcut(QKeySequence.SaveAs)
        file_menu.addAction(_("Delete"), self.remove_wallet)
        file_menu.addSeparator()
        file_menu.addAction(_("&Quit"), self.close)

        wallet_menu = menubar.addMenu(_("&Wallet"))
        wallet_menu.addAction(_("&Information"), self.show_master_public_keys)
        wallet_menu.addSeparator()
        self.password_menu = wallet_menu.addAction(_("&Password"), self.change_password_dialog)
        self.seed_menu = wallet_menu.addAction(_("&Seed"), self.show_seed_dialog)
        self.private_keys_menu = wallet_menu.addMenu(_("&Private keys"))
        pk_sweep_action = self.private_keys_menu.addAction(_("&Sweep"), self.sweep_key_dialog)
        pk_sweep_action.setEnabled(False)  # alwqays disable for SLP for now.
        self.import_privkey_menu = self.private_keys_menu.addAction(_("&Import"), self.do_import_privkey)
        self.export_menu = self.private_keys_menu.addAction(_("&Export"), self.export_privkeys_dialog)
        self.import_address_menu = wallet_menu.addAction(_("Import addresses"), self.import_addresses)
        wallet_menu.addSeparator()
        self._rebuild_history_action = wallet_menu.addAction(_("&Rebuild history"), self.rebuild_history)
        wallet_menu.addSeparator()

        labels_menu = wallet_menu.addMenu(_("&Labels"))
        labels_menu.addAction(_("&Import"), self.do_import_labels)
        labels_menu.addAction(_("&Export"), self.do_export_labels)
        contacts_menu = wallet_menu.addMenu(_("Contacts"))
        contacts_menu.addAction(_("&New"), self.new_contact_dialog)
        contacts_menu.addAction(_("Import"), lambda: self.contact_list.import_contacts())
        contacts_menu.addAction(_("Export"), lambda: self.contact_list.export_contacts())
        invoices_menu = wallet_menu.addMenu(_("Invoices"))
        invoices_menu.addAction(_("Import"), lambda: self.invoice_list.import_invoices())
        hist_menu = wallet_menu.addMenu(_("&History"))
        hist_menu.addAction(_("Plot"), self.plot_history_dialog).setEnabled(plot_history is not None)
        hist_menu.addAction(_("Export"), self.export_history_dialog)

        wallet_menu.addSeparator()
        wallet_menu.addAction(_("Find"), self.toggle_search).setShortcut(QKeySequence("Ctrl+F"))

        def add_toggle_action(view_menu, tab):
            is_shown = self.tabs.indexOf(tab) > -1
            item_name = (_("Hide") if is_shown else _("Show")) + " " + tab.tab_description
            tab.menu_action = view_menu.addAction(item_name, lambda: self.toggle_tab(tab))

        view_menu = menubar.addMenu(_("&View"))
        add_toggle_action(view_menu, self.addresses_tab)
        add_toggle_action(view_menu, self.utxo_tab)
        add_toggle_action(view_menu, self.contacts_tab)
        add_toggle_action(view_menu, self.converter_tab)
        add_toggle_action(view_menu, self.slp_history_tab)
        add_toggle_action(view_menu, self.console_tab)
        add_toggle_action(view_menu, self.slp_mgt_tab)

        tools_menu = menubar.addMenu(_("&Tools"))

        # Settings / Preferences are all reserved keywords in OSX using this as work around
        tools_menu.addAction(_("Electron Cash preferences") if sys.platform == 'darwin' else _("Preferences"), self.settings_dialog)
        gui_object = self.gui_object
        weakSelf = Weak(self)
        tools_menu.addAction(_("&Network"), lambda: gui_object.show_network_dialog(weakSelf))
        tools_menu.addAction(_("Optional &Features"), self.internal_plugins_dialog)
        tools_menu.addAction(_("Installed &Plugins"), self.external_plugins_dialog)
        tools_menu.addSeparator()
        tools_menu.addAction(_("&Sign/verify message"), self.sign_verify_message)
        tools_menu.addAction(_("&Encrypt/decrypt message"), self.encrypt_message)
        tools_menu.addSeparator()
        tools_menu.addAction(_("Upload a file using BFP"), lambda: BitcoinFilesUploadDialog(self, None, True, "Upload a File Using BFP"))
        tools_menu.addAction(_("Download a file using BFP"), lambda: BfpDownloadFileDialog(self,))
        tools_menu.addSeparator()

        paytomany_menu = tools_menu.addAction(_("&Pay to many"), self.paytomany)

        raw_transaction_menu = tools_menu.addMenu(_("&Load transaction"))
        raw_transaction_menu.addAction(_("&From file"), self.do_process_from_file)
        raw_transaction_menu.addAction(_("&From text"), self.do_process_from_text)
        raw_transaction_menu.addAction(_("&From the blockchain"), self.do_process_from_txid)
        raw_transaction_menu.addAction(_("&From QR code"), self.read_tx_from_qrcode)
        self.raw_transaction_menu = raw_transaction_menu
        run_hook('init_menubar_tools', self, tools_menu)

        help_menu = menubar.addMenu(_("&Help"))
        help_menu.addAction(_("&About"), self.show_about)
        help_menu.addAction(_("&Check for updates..."), lambda: self.gui_object.show_update_checker(self))
        help_menu.addAction(_("&Official website"), lambda: webbrowser.open("https://electroncash.org"))
        help_menu.addSeparator()
        help_menu.addAction(_("Documentation"), lambda: webbrowser.open("http://electroncash.readthedocs.io/")).setShortcut(QKeySequence.HelpContents)
        help_menu.addAction(_("&Report Bug"), self.show_report_bug)
        help_menu.addSeparator()
        help_menu.addAction(_("&Donate to server"), self.donate_to_server)

        self.setMenuBar(menubar)

    def donate_to_server(self):
        d = self.network.get_donation_address()
        if d:
            host = self.network.get_parameters()[0]
            self.pay_to_URI('{}:{}?message=donation for {}'
                            .format(networks.net.CASHADDR_PREFIX, d, host))
        else:
            self.show_error(_('No donation address for this server'))

    def show_about(self):
        QMessageBox.about(self, "Electron Cash",
            _("Version")+" %s" % (self.wallet.electrum_version) + "\n\n" +
                _("Electron Cash's focus is speed, with low resource usage and simplifying Bitcoin Cash. You do not need to perform regular backups, because your wallet can be recovered from a secret phrase that you can memorize or write on paper. Startup times are instant because it operates in conjunction with high-performance servers that handle the most complicated parts of the Bitcoin Cash system."  + "\n\n" +
                _("Uses icons from the Icons8 icon pack (icons8.com).")))

    def show_report_bug(self):
        msg = ' '.join([
            _("Please report any bugs as issues on github:<br/>"),
            "<a href=https://github.com/simpleledger/Electron-Cash-SLP/issues>https://github.com/simpleledger/Electron-Cash-SLP/issues</a><br/><br/>",
            _("Before reporting a bug, upgrade to the most recent version of Electron Cash (latest release or git HEAD), and include the version number in your report."),
            _("Try to explain not only what the bug is, but how it occurs.")
         ])
        self.show_message(msg, title="Electron Cash - " + _("Reporting Bugs"), rich_text = True)

    def notify(self, message):
        if self.tray:
            try:
                # this requires Qt 5.9
                self.tray.showMessage("Electron Cash", message, QIcon(":icons/electron_dark_icon.png"), 20000)
            except TypeError:
                self.tray.showMessage("Electron Cash", message, QSystemTrayIcon.Information, 20000)



    # custom wrappers for getOpenFileName and getSaveFileName, that remember the path selected by the user
    def getOpenFileName(self, title, filter = ""):
        directory = self.config.get('io_dir', os.path.expanduser('~'))
        fileName, __ = QFileDialog.getOpenFileName(self, title, directory, filter)
        if fileName and directory != os.path.dirname(fileName):
            self.config.set_key('io_dir', os.path.dirname(fileName), True)
        return fileName

    def getSaveFileName(self, title, filename, filter = ""):
        directory = self.config.get('io_dir', os.path.expanduser('~'))
        path = os.path.join( directory, filename )
        fileName, __ = QFileDialog.getSaveFileName(self, title, path, filter)
        if fileName and directory != os.path.dirname(fileName):
            self.config.set_key('io_dir', os.path.dirname(fileName), True)
        return fileName

    def timer_actions(self):

        # Note this runs in the GUI thread

        if self.need_update.is_set():
            self._update_wallet() # will clear flag when it runs. (also clears labels_need_update as well)

        if self.labels_need_update.is_set():
            self._update_labels() # will clear flag when it runs.

        # resolve aliases
        # FIXME this is a blocking network call that has a timeout of 5 sec
        self.payto_e.resolve()
        # update fee
        if self.require_fee_update:
            self.do_update_fee()
            self.require_fee_update = False

        # hook for other classes to be called here. For example the tx_update_mgr is called here (see TxUpdateMgr.do_check).
        self.on_timer_signal.emit()

    def format_amount(self, x, is_diff=False, whitespaces=False):
        return format_satoshis(x, self.num_zeros, self.decimal_point, is_diff=is_diff, whitespaces=whitespaces)

    def format_amount_and_units(self, amount):
        text = self.format_amount(amount) + ' '+ self.base_unit()
        x = self.fx.format_amount_and_units(amount)
        if text and x:
            text += ' (%s)'%x
        return text

    def format_fee_rate(self, fee_rate):
        return format_fee_satoshis(fee_rate/1000, self.num_zeros) + ' sat/byte'

    def get_decimal_point(self):
        return self.decimal_point

    def base_unit(self):
        assert self.decimal_point in [2, 5, 8]
        if self.decimal_point == 2:
            return 'cash'
        if self.decimal_point == 5:
            return 'mBCH'
        if self.decimal_point == 8:
            return 'BCH'
        raise Exception('Unknown base unit')

    def connect_fields(self, window, btc_e, fiat_e, fee_e):

        def edit_changed(edit):
            if edit.follows:
                return
            edit.setStyleSheet(ColorScheme.DEFAULT.as_stylesheet())
            fiat_e.is_last_edited = (edit == fiat_e)
            amount = edit.get_amount()
            rate = self.fx.exchange_rate() if self.fx else None
            if rate is None or amount is None:
                if edit is fiat_e:
                    btc_e.setText("")
                    if fee_e:
                        fee_e.setText("")
                else:
                    fiat_e.setText("")
            else:
                if edit is fiat_e:
                    btc_e.follows = True
                    btc_e.setAmount(int(amount / PyDecimal(rate) * COIN))
                    btc_e.setStyleSheet(ColorScheme.BLUE.as_stylesheet())
                    btc_e.follows = False
                    if fee_e:
                        window.update_fee()
                else:
                    fiat_e.follows = True
                    fiat_e.setText(self.fx.ccy_amount_str(
                        amount * PyDecimal(rate) / COIN, False))
                    fiat_e.setStyleSheet(ColorScheme.BLUE.as_stylesheet())
                    fiat_e.follows = False

        btc_e.follows = False
        fiat_e.follows = False
        fiat_e.textChanged.connect(partial(edit_changed, fiat_e))
        btc_e.textChanged.connect(partial(edit_changed, btc_e))
        fiat_e.is_last_edited = False

    def update_status(self):
        if not self.wallet:
            return

        icon_dict = ElectrumWindow.status_icon_dict
        if not icon_dict:
            # cache the icons to save on CPU overhead per update_status call
            icon_dict.update({
                "status_disconnected" : QIcon(":icons/status_disconnected.png"),
                "status_waiting" : QIcon(":icons/status_waiting.png"),
                "status_lagging" : QIcon(":icons/status_lagging.png"),
                "status_lagging_fork" : QIcon(":icons/status_lagging_fork.png"),
                "status_connected" : QIcon(":icons/status_connected.png"),
                "status_connected_fork" : QIcon(":icons/status_connected_fork.png"),
                "status_connected_proxy" : QIcon(":icons/status_connected_proxy.png"),
                "status_connected_proxy_fork" : QIcon(":icons/status_connected_proxy_fork.png"),
            })

        if self.network is None or not self.network.is_running():
            text = _("Offline")
            icon = icon_dict["status_disconnected"]

        elif self.network.is_connected():
            server_height = self.network.get_server_height()
            server_lag = self.network.get_local_height() - server_height
            num_chains = len(self.network.get_blockchains())
            # Server height can be 0 after switching to a new server
            # until we get a headers subscription request response.
            # Display the synchronizing message in that case.
            if not self.wallet.up_to_date or server_height == 0:
                text = _("Synchronizing...")
                icon = icon_dict["status_waiting"]
            elif server_lag > 1:
                text = _("Server is lagging ({} blocks)").format(server_lag)
                icon = icon_dict["status_lagging"] if num_chains <= 1 else icon_dict["status_lagging_fork"]
            else:
                text = ""
                token_id = self.wallet.send_slpTokenId
                try:
                    d = self.wallet.token_types[token_id]
                except (AttributeError, KeyError):
                    pass
                else:
                    bal = format_satoshis_nofloat(self.wallet.get_slp_token_balance(token_id)[0],
                                                  decimal_point=d['decimals'],)
                    text += "%s Token Balance: %s; "%(d['name'], bal)
                c, u, x = self.wallet.get_balance()
                text +=  _("BCH Balance" ) + ": %s "%(self.format_amount_and_units(c))
                if u:
                    text +=  " [%s unconfirmed]"%(self.format_amount(u, True).strip())
                if x:
                    text +=  " [%s unmatured]"%(self.format_amount(x, True).strip())

                # append fiat balance and price
                if self.fx.is_enabled():
                    text += self.fx.get_fiat_status_text(c + u + x,
                        self.base_unit(), self.get_decimal_point()) or ''
                n_unverif = len(self.wallet.get_unverified_txs())
                if n_unverif >= 10:
                    # if there are lots left to verify, display this informative text
                    text += " " + ( _("[%d unverified TXs]") % n_unverif )
                if not self.network.proxy:
                    icon = icon_dict["status_connected"] if num_chains <= 1 else icon_dict["status_connected_fork"]
                else:
                    icon = icon_dict["status_connected_proxy"] if num_chains <= 1 else icon_dict["status_connected_proxy_fork"]
        else:
            text = _("Not connected")
            icon = icon_dict["status_disconnected"]

        self.tray.setToolTip("%s (%s)" % (text, self.wallet.basename()))
        self.balance_label.setText(text)
        addr_format = self.config.get('addr_format', 1)
        self.setAddrFormatText(addr_format)
        self.status_button.setIcon( icon )

    def update_wallet(self):
        self.need_update.set() # will enqueue an _update_wallet() call in at most 0.5 seconds from now.

    def _update_wallet(self):
        ''' Called by self.timer_actions every 0.5 secs if need_update flag is set.
            Note that the flag is actually cleared by update_tabs.'''
        self.update_status()
        if self.wallet.up_to_date or not self.network or not self.network.is_connected():
            self.update_tabs()

    @rate_limited(1.0, classlevel=True, ts_after=True) # Limit tab updates to no more than 1 per second, app-wide. Multiple calls across instances will be collated into 1 deferred series of calls (1 call per extant instance)
    def update_tabs(self):
        if self.cleaned_up: return
        self.history_list.update()
        self.request_list.update()
        self.address_list.update()
        self.utxo_list.update()
        self.contact_list.update()
        self.invoice_list.update()
        self.update_completions()
        if self.config.get('enable_slp'):
            self.slp_history_list.update()
            self.token_list.update()
        self.history_updated_signal.emit() # inform things like address_dialog that there's a new history, also clears self.tx_update_mgr.verif_q
        self.need_update.clear() # clear flag
        if self.labels_need_update.is_set():
            # if flag was set, might as well declare the labels updated since they necessarily were due to a full update.
            self.labels_updated_signal.emit() # just in case client code was waiting for this signal to proceed.
            self.labels_need_update.clear() # clear flag

    def update_labels(self):
        self.labels_need_update.set() # will enqueue an _update_labels() call in at most 0.5 seconds from now

    @rate_limited(1.0)
    def _update_labels(self):
        ''' Called by self.timer_actions every 0.5 secs if labels_need_update flag is set. '''
        if self.cleaned_up: return
        self.history_list.update_labels()
        self.address_list.update_labels()
        self.utxo_list.update_labels()
        self.update_completions()
        self.labels_updated_signal.emit()
        self.labels_need_update.clear() # clear flag

    def create_history_tab(self):
        from .history_list import HistoryList
        self.history_list = l = HistoryList(self)
        l.searchable_list = l
        return l

    def create_slp_history_tab(self):
        from .slp_history_list import HistoryList
        self.slp_history_list = l = HistoryList(self)
        return self.create_list_tab(l)

    def show_address(self, addr):
        from . import address_dialog
        d = address_dialog.AddressDialog(self, addr)
        d.exec_()

    def show_transaction(self, tx, tx_desc = None):
        '''tx_desc is set only for txs created in the Send tab'''
        show_transaction(tx, self, tx_desc)

    def create_receive_tab(self):
        # A 4-column grid layout.  All the stretch is in the last column.
        # The exchange rate plugin adds a fiat widget in column 2
        self.receive_grid = grid = QGridLayout()
        grid.setSpacing(8)
        grid.setColumnStretch(3, 1)

        self.receive_address = None
        self.receive_address_e = ButtonsLineEdit()
        self.receive_address_e.addCopyButton(self.app)
        self.receive_address_e.setReadOnly(True)
        msg = _('Bitcoin Cash address where the payment should be received. Note that each payment request uses a different Bitcoin Cash address.')
        self.receive_address_label = HelpLabel(_('Receiving address'), msg)
        self.receive_address_e.textChanged.connect(self.update_receive_qr)
        self.receive_address_e.setFocusPolicy(Qt.NoFocus)
        self.cashaddr_toggled_signal.connect(self.update_receive_address_widget)
        grid.addWidget(self.receive_address_label, 0, 0)
        grid.addWidget(self.receive_address_e, 0, 1, 1, -1)

        self.receive_message_e = QLineEdit()
        grid.addWidget(QLabel(_('Description')), 1, 0)
        grid.addWidget(self.receive_message_e, 1, 1, 1, -1)
        self.receive_message_e.textChanged.connect(self.update_receive_qr)

        self.receive_amount_e = BTCAmountEdit(self.get_decimal_point)
        grid.addWidget(QLabel(_('Requested amount')), 2, 0)
        grid.addWidget(self.receive_amount_e, 2, 1)
        self.receive_amount_e.textChanged.connect(self.update_receive_qr)

        self.fiat_receive_e = AmountEdit(self.fx.get_currency if self.fx else '')
        if not self.fx or not self.fx.is_enabled():
            self.fiat_receive_e.setVisible(False)
        grid.addWidget(self.fiat_receive_e, 2, 2, Qt.AlignLeft)
        self.connect_fields(self, self.receive_amount_e, self.fiat_receive_e, None)

        self.expires_combo = QComboBox()
        self.expires_combo.addItems([i[0] for i in expiration_values])
        self.expires_combo.setCurrentIndex(3)
        self.expires_combo.setFixedWidth(self.receive_amount_e.width())
        msg = ' '.join([
            _('Expiration date of your request.'),
            _('This information is seen by the recipient if you send them a signed payment request.'),
            _('Expired requests have to be deleted manually from your list, in order to free the corresponding Bitcoin Cash addresses.'),
            _('The Bitcoin Cash address never expires and will always be part of this Electron Cash wallet.'),
        ])
        grid.addWidget(HelpLabel(_('Request expires'), msg), 3, 0)
        grid.addWidget(self.expires_combo, 3, 1)
        self.expires_label = QLineEdit('')
        self.expires_label.setReadOnly(1)
        self.expires_label.setFocusPolicy(Qt.NoFocus)
        self.expires_label.hide()
        grid.addWidget(self.expires_label, 3, 1)

        self.save_request_button = QPushButton(_('Save'))
        self.save_request_button.clicked.connect(self.save_payment_request)

        self.new_request_button = QPushButton(_('New'))
        self.new_request_button.clicked.connect(self.new_payment_request)

        self.receive_qr = QRCodeWidget(fixedSize=200)
        self.receive_qr.mouseReleaseEvent = lambda x: self.toggle_qr_window()
        self.receive_qr.enterEvent = lambda x: self.app.setOverrideCursor(QCursor(Qt.PointingHandCursor))
        self.receive_qr.leaveEvent = lambda x: self.app.setOverrideCursor(QCursor(Qt.ArrowCursor))

        self.receive_buttons = buttons = QHBoxLayout()
        buttons.addStretch(1)
        buttons.addWidget(self.save_request_button)
        buttons.addWidget(self.new_request_button)
        grid.addLayout(buttons, 4, 1, 1, 2)

        self.receive_requests_label = QLabel(_('Requests'))

        from .request_list import RequestList
        self.request_list = RequestList(self)
        self.request_list.chkVisible()

        # layout
        vbox_g = QVBoxLayout()
        vbox_g.addLayout(grid)
        vbox_g.addStretch()

        hbox = QHBoxLayout()
        hbox.addLayout(vbox_g)
        hbox.addWidget(self.receive_qr)

        w = QWidget()
        w.searchable_list = self.request_list
        vbox = QVBoxLayout(w)
        vbox.addLayout(hbox)
        vbox.addStretch(1)
        vbox.addWidget(self.receive_requests_label)
        vbox.addWidget(self.request_list)
        vbox.setStretchFactor(self.request_list, 1000)

        return w


    def delete_payment_request(self, addr):
        self.wallet.remove_payment_request(addr, self.config)
        self.request_list.update()
        self.clear_receive_tab()

    def get_request_URI(self, addr):
        req = self.wallet.receive_requests[addr]
        message = self.wallet.labels.get(addr.to_storage_string(), '')
        amount = req['amount']
        URI = web.create_URI(addr, amount, message)
        if req.get('time'):
            URI += "&time=%d"%req.get('time')
        if req.get('exp'):
            URI += "&exp=%d"%req.get('exp')
        if req.get('name') and req.get('sig'):
            sig = bfh(req.get('sig'))
            sig = bitcoin.base_encode(sig, base=58)
            URI += "&name=" + req['name'] + "&sig="+sig
        return str(URI)


    def sign_payment_request(self, addr):
        alias = self.config.get('alias')
        alias_privkey = None
        if alias and self.alias_info:
            alias_addr, alias_name, validated = self.alias_info
            if alias_addr:
                if self.wallet.is_mine(alias_addr):
                    msg = _('This payment request will be signed.') + '\n' + _('Please enter your password')
                    password = self.password_dialog(msg)
                    if password:
                        try:
                            self.wallet.sign_payment_request(addr, alias, alias_addr, password)
                        except Exception as e:
                            self.show_error(str(e))
                            return
                    else:
                        return
                else:
                    return

    def save_payment_request(self):
        if not self.receive_address:
            self.show_error(_('No receiving address'))
        amount = self.receive_amount_e.get_amount()
        message = self.receive_message_e.text()
        if not message and not amount:
            self.show_error(_('No message or amount'))
            return False
        i = self.expires_combo.currentIndex()
        expiration = list(map(lambda x: x[1], expiration_values))[i]
        req = self.wallet.make_payment_request(self.receive_address, amount,
                                               message, expiration)
        self.wallet.add_payment_request(req, self.config)
        self.sign_payment_request(self.receive_address)
        self.request_list.update()
        self.address_list.update()
        self.save_request_button.setEnabled(False)

    def view_and_paste(self, title, msg, data):
        dialog = WindowModalDialog(self.top_level_window(), title)
        vbox = QVBoxLayout()
        label = QLabel(msg)
        label.setWordWrap(True)
        vbox.addWidget(label)
        pr_e = ShowQRTextEdit(text=data)
        vbox.addWidget(pr_e)
        vbox.addLayout(Buttons(CopyCloseButton(pr_e.text, self.app, dialog)))
        dialog.setLayout(vbox)
        dialog.exec_()

    def export_payment_request(self, addr):
        r = self.wallet.receive_requests[addr]
        pr = paymentrequest.serialize_request(r).SerializeToString()
        name = r['id'] + '.bip70'
        fileName = self.getSaveFileName(_("Select where to save your payment request"), name, "*.bip70")
        if fileName:
            with open(fileName, "wb+") as f:
                f.write(util.to_bytes(pr))
            self.show_message(_("Request saved successfully"))
            self.saved = True

    def new_payment_request(self):
        addr = self.wallet.get_unused_address()
        if addr is None:
            if not self.wallet.is_deterministic():
                msg = [
                    _('No more addresses in your wallet.'),
                    _('You are using a non-deterministic wallet, which cannot create new addresses.'),
                    _('If you want to create new addresses, use a deterministic wallet instead.')
                   ]
                self.show_message(' '.join(msg))
                return
            if not self.question(_("Warning: The next address will not be recovered automatically if you restore your wallet from seed; you may need to add it manually.\n\nThis occurs because you have too many unused addresses in your wallet. To avoid this situation, use the existing addresses first.\n\nCreate anyway?")):
                return
            addr = self.wallet.create_new_address(False)
        self.set_receive_address(addr)
        self.expires_label.hide()
        self.expires_combo.show()
        self.new_request_button.setEnabled(False)
        self.receive_message_e.setFocus(1)

    def set_receive_address(self, addr):
        self.receive_address = addr
        self.receive_message_e.setText('')
        self.receive_amount_e.setAmount(None)
        self.update_receive_address_widget()

    def update_receive_address_widget(self):
        text = ''
        if self.receive_address:
            text = self.receive_address.to_full_ui_string()
        self.receive_address_e.setText(text)

    def clear_receive_tab(self):
        self.expires_label.hide()
        self.expires_combo.show()
        self.set_receive_address(self.wallet.get_receiving_address())

    def toggle_qr_window(self):
        from . import qrwindow
        if not self.qr_window:
            self.qr_window = qrwindow.QR_Window()
            self.qr_window.setVisible(True)
            self.qr_window_geometry = self.qr_window.geometry()
        else:
            if not self.qr_window.isVisible():
                self.qr_window.setVisible(True)
                self.qr_window.setGeometry(self.qr_window_geometry)
            else:
                self.qr_window_geometry = self.qr_window.geometry()
                self.qr_window.setVisible(False)
        self.update_receive_qr()

    def show_send_tab(self):
        self.tabs.setCurrentIndex(self.tabs.indexOf(self.send_tab))

    def show_receive_tab(self):
        self.tabs.setCurrentIndex(self.tabs.indexOf(self.receive_tab))

    def receive_at(self, addr):
        self.receive_address = addr
        self.show_receive_tab()
        self.new_request_button.setEnabled(True)
        self.update_receive_address_widget()

    def update_receive_qr(self):
        amount = self.receive_amount_e.get_amount()
        message = self.receive_message_e.text()
        self.save_request_button.setEnabled((amount is not None) or (message != ""))
        uri = web.create_URI(self.receive_address, amount, message)
        self.receive_qr.setData(uri)
        if self.qr_window and self.qr_window.isVisible():
            self.qr_window.set_content(self, self.receive_address_e.text(), amount,
                                       message, uri)


    def on_slptok(self):
        token_id = self.token_type_combo.currentData()
        self.wallet.send_slpTokenId = token_id
        self.payto_e.check_text()
        if token_id is None:
            self.amount_e.setAmount(0)
            self.amount_e.setText("")
            self.max_button.setEnabled(True)
            self.amount_e.setFrozen(False)

            self.slp_amount_e.setHidden(True)
            self.slp_max_button.setHidden(True)
            self.slp_amount_label.setHidden(True)
        else:
            self.max_button.setEnabled(False)
            self.is_max = False
            self.amount_e.setAmount(546)
            self.amount_e.setFrozen(True)

            self.slp_amount_e.setHidden(False)
            self.slp_max_button.setHidden(False)
            self.slp_amount_label.setHidden(False)
            tok = self.wallet.token_types[self.wallet.send_slpTokenId]
            self.slp_amount_e.set_token(tok['name'],tok['decimals'])
            self.slp_amount_changed()
        self.update_status()

    def create_send_tab(self):
        # A 4-column grid layout.  All the stretch is in the last column.
        # The exchange rate plugin adds a fiat widget in column 2
        self.send_grid = grid = QGridLayout()
        grid.setSpacing(8)
        grid.setColumnStretch(3, 1)

        from .paytoedit import PayToEdit
        self.amount_e = BTCAmountEdit(self.get_decimal_point)

        self.slp_amount_e = SLPAmountEdit('tokens', 0)

        self.token_type_combo = QComboBox()
        self.token_type_combo.setFixedWidth(200)
        self.token_type_combo.currentIndexChanged.connect(self.on_slptok)
        self.payto_e = PayToEdit(self)
        self.payto_e.parent=self

        msg = _('Recipient of the funds.') + '\n\n'\
              + _('You may enter a Bitcoin Cash address, a label from your list of contacts (a list of completions will be proposed), or an alias (email-like address that forwards to a Bitcoin Cash address)')
        payto_label = HelpLabel(_('Pay to'), msg)
        grid.addWidget(payto_label, 1, 0)
        grid.addWidget(self.payto_e, 1, 1, 1, -1)

        completer = QCompleter()
        completer.setCaseSensitivity(False)
        self.payto_e.setCompleter(completer)
        completer.setModel(self.completions)

        msg = _('Description of the transaction (not mandatory).') + '\n\n'\
              + _('The description is not sent to the recipient of the funds. It is stored in your wallet file, and displayed in the \'History\' tab.')
        description_label = HelpLabel(_('Description'), msg)
        grid.addWidget(description_label, 2, 0)
        self.message_e = MyLineEdit()
        grid.addWidget(self.message_e, 2, 1, 1, -1)

        msg_opreturn = ( _('OP_RETURN data (optional).') + '\n\n'
                        + _('Posts a PERMANENT note to the BCH blockchain as part of this transaction.')
                        + '\n\n' + _('If you specify OP_RETURN text, you may leave the \'Pay to\' field blank.') )
        self.opreturn_label = HelpLabel(_('OP_RETURN'), msg_opreturn)
        grid.addWidget(self.opreturn_label,  3, 0)
        self.message_opreturn_e = MyLineEdit()
        hbox = QHBoxLayout()
        hbox.addWidget(self.message_opreturn_e)
        self.opreturn_rawhex_cb = QCheckBox(_('Raw hex script'))
        self.opreturn_rawhex_cb.setToolTip(_('If unchecked, the textbox contents are UTF8-encoded into a single-push script: <tt>OP_RETURN PUSH &lt;text&gt;</tt>. If checked, the text contents will be interpreted as a raw hexadecimal script to be appended after the OP_RETURN opcode: <tt>OP_RETURN &lt;script&gt;</tt>.'))
        hbox.addWidget(self.opreturn_rawhex_cb)
        grid.addLayout(hbox,  3 , 1, 1, -1)

        if not self.config.get('enable_opreturn'):
            self.message_opreturn_e.setText("")
            self.message_opreturn_e.setHidden(True)
            self.opreturn_rawhex_cb.setHidden(True)
            self.opreturn_label.setHidden(True)



        self.from_label = QLabel(_('From'))
        grid.addWidget(self.from_label, 4, 0)
        self.from_list = MyTreeWidget(self, self.from_list_menu, ['',''])
        self.from_list.setHeaderHidden(True)
        self.from_list.setMaximumHeight(80)
        grid.addWidget(self.from_list, 4, 1, 1, -1)
        self.set_pay_from([])

        msg = _('Amount to be sent.') + '\n\n' \
              + _('The amount will be displayed in red if you do not have enough funds in your wallet.') + ' ' \
              + _('Note that if you have frozen some of your addresses, the available funds will be lower than your total balance.') + '\n\n' \
              + _('Keyboard shortcut: type "!" to send all your coins.')
        amount_label = HelpLabel(_('Amount'), msg)
        grid.addWidget(amount_label, 5, 0)
        grid.addWidget(self.amount_e, 5, 1)




        self.fiat_send_e = AmountEdit(self.fx.get_currency if self.fx else '')
        if not self.fx or not self.fx.is_enabled():
            self.fiat_send_e.setVisible(False)
        grid.addWidget(self.fiat_send_e, 5, 2)
        self.amount_e.frozen.connect(
            lambda: self.fiat_send_e.setFrozen(self.amount_e.isReadOnly()))

        self.max_button = EnterButton(_("Max"), self.spend_max)
        self.max_button.setFixedWidth(140)
        grid.addWidget(self.max_button, 5, 3)
        hbox = QHBoxLayout()
        hbox.addStretch(1)
        grid.addLayout(hbox, 5, 4)

        msg = _('Bitcoin Cash transactions are in general not free. A transaction fee is paid by the sender of the funds.') + '\n\n'\
              + _('The amount of fee can be decided freely by the sender. However, transactions with low fees take more time to be processed.') + '\n\n'\
              + _('A suggested fee is automatically added to this field. You may override it. The suggested fee increases with the size of the transaction.')
        self.fee_e_label = HelpLabel(_('Fee'), msg)

        def fee_cb(dyn, pos, fee_rate):
            if dyn:
                self.config.set_key('fee_level', pos, False)
            else:
                self.config.set_key('fee_per_kb', fee_rate, False)
            self.spend_max() if self.is_max else self.update_fee()

        self.fee_slider = FeeSlider(self, self.config, fee_cb)
        self.fee_slider.setFixedWidth(140)

        self.fee_custom_lbl = HelpLabel(self.get_custom_fee_text(),
                                        _('This is the fee rate that will be used for this transaction.')
                                        + "\n\n" + _('It is calculated from the Custom Fee Rate in preferences, but can be overridden from the manual fee edit on this form (if enabled).')
                                        + "\n\n" + _('Generally, a fee of 1.0 sats/B is a good minimal rate to ensure your transaction will make it into the next block.'))
        self.fee_custom_lbl.setFixedWidth(140)

        self.fee_slider_mogrifier()

        self.fee_e = BTCAmountEdit(self.get_decimal_point)
        if not self.config.get('show_fee', False):
            self.fee_e.setVisible(False)
        self.fee_e.textEdited.connect(self.update_fee)
        # This is so that when the user blanks the fee and moves on,
        # we go back to auto-calculate mode and put a fee back.
        self.fee_e.editingFinished.connect(self.update_fee)
        self.connect_fields(self, self.amount_e, self.fiat_send_e, self.fee_e)


        msg = _('Amount to be sent.') + '\n\n' \
              + _('The amount will be displayed in red if you do not have enough funds in your wallet.') + ' ' \
              + _('Note that if you have frozen some of your addresses, the available funds will be lower than your total balance.') + '\n\n' \
              + _('Keyboard shortcut: type "!" to send all your coins.')
        self.slp_amount_label = HelpLabel(_('Token amount'), msg)
        grid.addWidget(self.slp_amount_label, 6, 0)
        grid.addWidget(self.slp_amount_e, 6, 1)

        self.slp_max_button = EnterButton(_("Max"), self.slp_spend_max)
        self.slp_max_button.setFixedWidth(140)
        grid.addWidget(self.slp_max_button, 6, 3)

        msg = _('Token Amount to be sent.') + '\n\n' \
              + _("To enable make sure 'Address Mode' is set to SLP.") + '\n\n' \
              + _('The amount will be displayed in red if you do not have enough funds in your wallet.') + ' ' \
              + _('Note that if you have frozen some of your addresses, the available funds will be lower than your total balance.') + '\n\n' \
              + _('Keyboard shortcut: type "!" to send all your coins.')
        self.slp_token_type_label = HelpLabel(_('Token Type'), msg)
        grid.addWidget(self.slp_token_type_label, 7, 0)
        grid.addWidget(self.token_type_combo, 7, 1)


        if self.config.get('enable_slp') == False:
            self.slp_amount_label.setHidden(True)
            self.slp_token_type_label.setHidden(True)
            self.token_type_combo.setHidden(True)
            self.slp_amount_e.setAmount(0)
            self.slp_amount_e.setText("")
            self.slp_amount_e.setHidden(True)
            self.slp_max_button.setHidden(True)

        grid.addWidget(self.fee_e_label, 8, 0)
        grid.addWidget(self.fee_slider, 8, 1)
        grid.addWidget(self.fee_custom_lbl, 8, 1)
        grid.addWidget(self.fee_e, 8, 2)

        self.preview_button = EnterButton(_("Preview"), self.do_preview)
        self.preview_button.setToolTip(_('Display the details of your transactions before signing it.'))
        self.send_button = EnterButton(_("Send"), self.do_send)
        self.clear_button = EnterButton(_("Clear"), self.do_clear)
        buttons = QHBoxLayout()
        buttons.addStretch(1)
        buttons.addWidget(self.clear_button)
        buttons.addWidget(self.preview_button)
        buttons.addWidget(self.send_button)
        grid.addLayout(buttons, 9, 1, 1, 3)

        self.amount_e.shortcut.connect(self.spend_max)
        self.payto_e.textChanged.connect(self.update_fee)
        self.amount_e.textEdited.connect(self.update_fee)
        self.slp_amount_e.textEdited.connect(self.update_fee)
        self.message_opreturn_e.textEdited.connect(self.update_fee)
        self.message_opreturn_e.textChanged.connect(self.update_fee)
        self.message_opreturn_e.editingFinished.connect(self.update_fee)
        self.opreturn_rawhex_cb.stateChanged.connect(self.update_fee)

        def reset_max(t):
            self.is_max = False
            self.max_button.setEnabled(not bool(t))
        self.amount_e.textEdited.connect(reset_max)
        self.fiat_send_e.textEdited.connect(reset_max)

        def entry_changed():
            text = ""
            if self.not_enough_funds:
                amt_color, fee_color = ColorScheme.RED, ColorScheme.RED
                text = _( "Not enough funds" )
                c, u, x = self.wallet.get_frozen_balance()
                if c+u+x:
                    text += ' (' + self.format_amount(c+u+x).strip() + ' ' + self.base_unit() + ' ' +_("are frozen") + ')'

            elif self.fee_e.isModified():
                amt_color, fee_color = ColorScheme.DEFAULT, ColorScheme.DEFAULT
            elif self.amount_e.isModified():
                amt_color, fee_color = ColorScheme.DEFAULT, ColorScheme.BLUE
            else:
                amt_color, fee_color = ColorScheme.BLUE, ColorScheme.BLUE
            opret_color = ColorScheme.DEFAULT
            if self.op_return_toolong:
                opret_color = ColorScheme.RED
                text = _("OP_RETURN message too large, needs to be under 220 bytes") + (", " if text else "") + text

            self.statusBar().showMessage(text)
            self.amount_e.setStyleSheet(amt_color.as_stylesheet())
            self.fee_e.setStyleSheet(fee_color.as_stylesheet())
            self.message_opreturn_e.setStyleSheet(opret_color.as_stylesheet())

        self.amount_e.textChanged.connect(entry_changed)
        self.fee_e.textChanged.connect(entry_changed)
        self.message_opreturn_e.textChanged.connect(entry_changed)
        self.message_opreturn_e.textEdited.connect(entry_changed)
        self.message_opreturn_e.editingFinished.connect(entry_changed)
        self.opreturn_rawhex_cb.stateChanged.connect(entry_changed)

        self.slp_amount_e.textChanged.connect(self.slp_amount_changed)

        self.invoices_label = QLabel(_('Invoices'))
        from .invoice_list import InvoiceList
        self.invoice_list = InvoiceList(self)
        self.invoice_list.chkVisible()

        vbox0 = QVBoxLayout()
        vbox0.addLayout(grid)
        hbox = QHBoxLayout()
        hbox.addLayout(vbox0)
        w = QWidget()
        vbox = QVBoxLayout(w)
        vbox.addLayout(hbox)
        vbox.addStretch(1)
        vbox.addWidget(self.invoices_label)
        vbox.addWidget(self.invoice_list)
        vbox.setStretchFactor(self.invoice_list, 1000)
        w.searchable_list = self.invoice_list
        run_hook('create_send_tab', grid)
        return w

    def slp_amount_changed(self):
        not_enough_funds_slp = False
        if self.wallet.send_slpTokenId is not None:
            try:
                total_token_out = self.slp_amount_e.get_amount()
                if total_token_out is not None and total_token_out > self.wallet.get_slp_token_balance(self.wallet.send_slpTokenId)[0]:
                    not_enough_funds_slp = True
            except ValueError:
                pass

        text = ""
        if not_enough_funds_slp: #self.not_enough_funds_slp:
            amt_color, fee_color = ColorScheme.RED, ColorScheme.RED
            text = _( "Not enough funds for selected token")
        elif self.slp_amount_e.isModified():
            amt_color, fee_color = ColorScheme.DEFAULT, ColorScheme.BLUE
        else:
            amt_color, fee_color = ColorScheme.BLUE, ColorScheme.BLUE
        opret_color = ColorScheme.DEFAULT

        try:
            if self.slp_amount_e.get_amount() > (2 ** 64) - 1:
                amt_color, fee_color = ColorScheme.RED, ColorScheme.RED
                maxqty = format_satoshis_plain_nofloat((2 ** 64) - 1, self.wallet.token_types.get(self.wallet.send_slpTokenId)['decimals'])
                text = _("Token output quantity is too large. Maximum %s.")%(maxqty,)
        except TypeError:
            pass

        self.statusBar().showMessage(text)
        self.slp_amount_e.setStyleSheet(amt_color.as_stylesheet())

    def spend_max(self):
        self.is_max = True
        self.do_update_fee()

    def slp_spend_max(self):
        self.slp_amount_e.setAmount(self.wallet.get_slp_token_balance(self.wallet.send_slpTokenId)[0])

    def update_fee(self):
        self.require_fee_update = True

    def get_payto_or_dummy(self):
        r = self.payto_e.get_recipient()
        if r:
            return r
        return (TYPE_ADDRESS, self.wallet.dummy_address())

    def get_custom_fee_text(self, fee_rate = None):
        if not self.config.has_custom_fee_rate():
            return ""
        else:
            if fee_rate is None: fee_rate = self.config.custom_fee_rate() / 1000.0
            return str(round(fee_rate*100)/100) + " sats/B"

    @staticmethod
    def output_for_opreturn_stringdata(op_return):
        if not isinstance(op_return, str):
            raise OPReturnError('OP_RETURN parameter needs to be of type str!')
        pushes = op_return.split('<push>')
        script = "OP_RETURN"
        for data in pushes:
            if data.startswith("<hex>"):
                data = data.replace("<hex>", "")
            elif data.startswith("<empty>"):
                pass
            else:
                data = data.encode('utf-8').hex()
            script = script + " " + data
        scriptBuffer = ScriptOutput.from_string(script)
        if len(scriptBuffer.script) > 223:
            raise OPReturnTooLarge(_("OP_RETURN message too large, needs to be under 220 bytes"))
        amount = 0
        return (TYPE_SCRIPT, scriptBuffer, amount)

    @staticmethod
    def output_for_opreturn_rawhex(op_return):
        if not isinstance(op_return, str):
            raise OPReturnError('OP_RETURN parameter needs to be of type str!')
        if op_return == 'empty':
            op_return = ''
        try:
            op_return_script = b'\x6a' + bytes.fromhex(op_return.strip())
        except ValueError:
            raise OPReturnError(_('OP_RETURN script expected to be hexadecimal bytes'))
        if len(op_return_script) > 223:
            raise OPReturnTooLarge(_("OP_RETURN script too large, needs to be under 223 bytes"))
        amount = 0
        return (TYPE_SCRIPT, ScriptOutput(op_return_script), amount)

    def do_update_fee(self):
        '''Recalculate the fee.  If the fee was manually input, retain it, but
        still build the TX to see if there are enough funds.
        '''
        freeze_fee = (self.fee_e.isModified()
                      and (self.fee_e.text() or self.fee_e.hasFocus()))
        amount = '!' if self.is_max else self.amount_e.get_amount()
        fee_rate = None
        if amount is None:
            if not freeze_fee:
                self.fee_e.setAmount(None)
            self.not_enough_funds = False
            self.statusBar().showMessage('')
        else:
            fee = self.fee_e.get_amount() if freeze_fee else None
            outputs = self.payto_e.get_outputs(self.is_max)
            if not outputs:
                _type, addr = self.get_payto_or_dummy()
                outputs = [(_type, addr, amount)]
            try:
                opreturn_message = self.message_opreturn_e.text() if self.config.get('enable_opreturn') else None
                if self.wallet.send_slpTokenId is None and (opreturn_message != '' and opreturn_message is not None):
                    if self.opreturn_rawhex_cb.isChecked():
                        outputs.insert(0, self.output_for_opreturn_rawhex(opreturn_message))
                    else:
                        outputs.insert(0, self.output_for_opreturn_stringdata(opreturn_message))
                elif self.wallet.send_slpTokenId is None:
                    pass
                elif self.config.get('enable_slp'):
                    amt = self.slp_amount_e.get_amount()
                    if self.slp_amount_e.text() == '!':
                        self.slp_amount_e.setAmount(self.wallet.get_slp_token_balance(self.wallet.send_slpTokenId)[0])
                    token_outputs = [ amt ]
                    token_change = self.wallet.get_slp_token_balance(self.wallet.send_slpTokenId)[0] - amt
                    if token_change > 0:
                        token_outputs.append(token_change)
                        _type, addr = self.get_payto_or_dummy()
                        outputs.append((_type, addr, 546))
                    slp_op_return_msg = slp.buildSendOpReturnOutput_V1(self.wallet.send_slpTokenId, token_outputs)
                    outputs.insert(0, slp_op_return_msg)
                tx = self.wallet.make_unsigned_transaction(self.get_coins(isInvoice = False), outputs, self.config, fee)
                self.not_enough_funds = False
                self.not_enough_funds_slp = False
                self.op_return_toolong = False
            except NotEnoughFunds:
                self.not_enough_funds = True
                if not freeze_fee:
                    self.fee_e.setAmount(None)
                return
            except NotEnoughFundsSlp:
                self.not_enough_funds_slp = True
                return
            except OPReturnTooLarge:
                self.op_return_toolong = True
                return
            except OPReturnError as e:
                self.statusBar().showMessage(str(e))
                return
            except BaseException:
                return

            if not freeze_fee:
                fee = None if self.not_enough_funds else tx.get_fee()
                self.fee_e.setAmount(fee)

            if self.is_max:
                amount = tx.output_value()
                self.amount_e.setAmount(amount)
            if fee is not None:
                fee_rate = fee / tx.estimated_size()
        self.fee_slider_mogrifier(self.get_custom_fee_text(fee_rate))

    def fee_slider_mogrifier(self, text = None):
        fee_slider_hidden = self.config.has_custom_fee_rate()
        self.fee_slider.setHidden(fee_slider_hidden)
        self.fee_custom_lbl.setHidden(not fee_slider_hidden)
        if text is not None: self.fee_custom_lbl.setText(text)

    def from_list_delete(self, item):
        i = self.from_list.indexOfTopLevelItem(item)
        self.pay_from.pop(i)
        self.redraw_from_list()
        self.update_fee()

    def from_list_menu(self, position):
        item = self.from_list.itemAt(position)
        menu = QMenu()
        menu.addAction(_("Remove"), lambda: self.from_list_delete(item))
        menu.exec_(self.from_list.viewport().mapToGlobal(position))

    def set_pay_from(self, coins):
        self.pay_from = list(coins)
        self.redraw_from_list()

    def redraw_from_list(self):
        self.from_list.clear()
        self.from_label.setHidden(len(self.pay_from) == 0)
        self.from_list.setHidden(len(self.pay_from) == 0)

        def format(x):
            h = x['prevout_hash']
            return '{}...{}:{:d}\t{}'.format(h[0:10], h[-10:],
                                             x['prevout_n'], x['address'])

        for item in self.pay_from:
            self.from_list.addTopLevelItem(QTreeWidgetItem( [format(item), self.format_amount(item['value']) ]))

    def get_contact_payto(self, key):
        _type, label = self.contacts.get(key)
        return label + '  <' + key + '>' if _type == 'address' else key

    def update_completions(self):
        l = [self.get_contact_payto(key) for key in self.contacts.keys()]
        self.completions.setStringList(l)

    def protected(func):
        '''Password request wrapper.  The password is passed to the function
        as the 'password' named argument.  "None" indicates either an
        unencrypted wallet, or the user cancelled the password request.
        An empty input is passed as the empty string.'''
        def request_password(self, *args, **kwargs):
            parent = self.top_level_window()
            password = None
            while self.wallet.has_password():
                password = self.password_dialog(parent=parent)
                if password is None:
                    # User cancelled password input
                    return
                try:
                    self.wallet.check_password(password)
                    break
                except Exception as e:
                    self.show_error(str(e), parent=parent)
                    continue

            kwargs['password'] = password
            return func(self, *args, **kwargs)
        return request_password

    def read_send_tab(self, preview=False):
        outputs = []
        token_outputs = []
        opreturn_message = self.message_opreturn_e.text() if self.config.get('enable_opreturn') else None
        try:
            if self.wallet.send_slpTokenId == None and (opreturn_message != '' and opreturn_message != None):
                if self.config.get('enable_slp'):
                    try:
                        slpMsg = slp.SlpMessage.parseSlpOutputScript(self.output_for_opreturn_stringdata(opreturn_message)[1])
                        if slpMsg.transaction_type == 'SEND' and not preview:
                            self.wallet.send_slpTokenId = slpMsg.op_return_fields['token_id_hex']
                    except OPReturnTooLarge as e:
                        self.show_error(str(e))
                        return
                    except OPReturnError as e:
                        self.show_error(str(e))
                        return
                    except:
                        pass
                #outputs.append(self.output_for_opreturn_stringdata(opreturn_message))
            elif self.wallet.send_slpTokenId is None:
                pass
            elif self.config.get('enable_slp'):
                """ Guard against multiline 'Pay To' field """
                if self.payto_e.is_multiline():
                    self.show_error(_("Too many receivers listed.\n\nCurrently this wallet only supports a single SLP token receiver."))
                    return
                """ Guard against bad address encoding """
                if not self.payto_e.payto_address:
                    self.show_error(_("The SLP address provided is not encoded properly."))
                    return
                """ Require SLPADDR prefix in 'Pay To' field. """
                if networks.net.SLPADDR_PREFIX not in self.payto_e.address_string_for_slp_check:
                    self.show_error(_("Address provided is not in SLP Address format.\n\nThe address should be encoded using 'simpleledger:' or 'slptest:' URI prefix."))
                    return
                amt = self.slp_amount_e.get_amount()
                token_outputs.append(amt)
                token_change = self.wallet.get_slp_token_balance(self.wallet.send_slpTokenId)[0] - amt
                if token_change > 0:
                    token_outputs.append(token_change)
                slp_op_return_msg = slp.buildSendOpReturnOutput_V1(self.wallet.send_slpTokenId, token_outputs)
                outputs.append(slp_op_return_msg)
        except OPReturnTooLarge as e:
            self.show_error(str(e))
            return
        except OPReturnError as e:
            self.show_error(str(e))
            return

        isInvoice= False

        if self.payment_request and self.payment_request.has_expired():
            self.show_error(_('Payment request has expired'))
            return
        label = self.message_e.text()

        if self.payment_request:
            isInvoice = True
            outputs.extend(self.payment_request.get_outputs())
        else:
            errors = self.payto_e.get_errors()
            if errors:
                self.show_warning(_("Invalid lines found:") + "\n\n" + '\n'.join([ _("Line #") + str(x[0]+1) + ": " + x[1] for x in errors]))
                return
            outputs.extend(self.payto_e.get_outputs(self.is_max))

            if self.payto_e.is_alias and self.payto_e.validated is False:
                alias = self.payto_e.toPlainText()
                msg = _('WARNING: the alias "{}" could not be validated via an additional '
                        'security check, DNSSEC, and thus may not be correct.').format(alias) + '\n'
                msg += _('Do you wish to continue?')
                if not self.question(msg):
                    return

        coins = self.get_coins(isInvoice=isInvoice)

        """ SLP: Add an additional token change output """
        change_addr = None
        if self.config.get('enable_slp'):
            if len(token_outputs) > 1 and len(outputs) - 1 < len(token_outputs):
                """ start of logic copied from wallet.py """
                addrs = self.wallet.get_change_addresses()[-self.wallet.gap_limit_for_change:]
                if self.wallet.use_change and addrs:
                    # New change addresses are created only after a few
                    # confirmations.  Select the unused addresses within the
                    # gap limit; if none take one at random
                    change_addrs = [addr for addr in addrs if
                                    self.wallet.get_num_tx(addr) == 0]
                    if not change_addrs:
                        import random
                        change_addrs = [random.choice(addrs)]
                else:
                    change_addrs = [coins[0]['address']]
                """ end of logic copied from wallet.py """
                change_addr = change_addrs[0]
                outputs.append((TYPE_ADDRESS, change_addr, 546))

        """ Only Allow OP_RETURN if SLP is disabled. """
        if not self.config.get('enable_slp'):
            try:
                # handle op_return if specified and enabled
                opreturn_message = self.message_opreturn_e.text()
                if opreturn_message:
                    if self.opreturn_rawhex_cb.isChecked():
                        outputs.append(self.output_for_opreturn_rawhex(opreturn_message))
                    else:
                        outputs.append(self.output_for_opreturn_stringdata(opreturn_message))
            except OPReturnTooLarge as e:
                self.show_error(str(e))
                return
            except OPReturnError as e:
                self.show_error(str(e))
                return

        """ if SLP address is provided but no tokens are selected warn the user. """
        # try:
        #     if self.payto_e.payto_address[1].FMT_UI == Address.FMT_SLPADDR and len(token_outputs) < 1:
        #         self.show_error(_("No SLP token outputs selected. \n\nUse the 'Token Type' dropdown menu to select a token. \n\nIf you want to send BCH only without tokens you should convert this SLP address to a cashAddress format using the 'Address Mode' button in the lower right corner of this window."))
        #         return
        # except:
        #     pass

        if not outputs:
            self.show_error(_('No BCH outputs.'))
            return

        for _type, addr, amount in outputs:
            if amount is None:
                self.show_error(_('Invalid Amount'))
                return

        freeze_fee = self.fee_e.isVisible() and self.fee_e.isModified() and (self.fee_e.text() or self.fee_e.hasFocus())
        fee = self.fee_e.get_amount() if freeze_fee else None
        return outputs, fee, label, coins, change_addr

    def do_preview(self):
        self.do_send(preview = True)

    def do_send(self, preview = False):
        if run_hook('abort_send', self):
            return
        if self.config.get('enable_slp') and self.token_type_combo.currentData():
            if self.slp_amount_e.get_amount() == 0 or self.slp_amount_e.get_amount() is None:
                self.show_message(_("No SLP token amount provided."))
                return
        r = self.read_send_tab(preview=preview)
        if not r:
            return
        outputs, fee, tx_desc, coins, change_addrs = r
        try:
            tx = self.wallet.make_unsigned_transaction(coins, outputs, self.config, fee, change_addrs)
        except NotEnoughFunds:
            self.show_message(_("Insufficient funds"))
            return
        except NotEnoughFundsSlp:
            self.show_message(_("Insufficient valid SLP token funds"))
            return
        except ExcessiveFee:
            self.show_message(_("Your fee is too high.  Max is 50 sat/byte."))
            return
        except BaseException as e:
            traceback.print_exc(file=sys.stdout)
            self.show_message(str(e))
            return

        amount = tx.output_value() if self.is_max else sum(map(lambda x:x[2], outputs))
        fee = tx.get_fee()

        #if fee < self.wallet.relayfee() * tx.estimated_size() / 1000 and tx.requires_fee(self.wallet):
            #self.show_error(_("This transaction requires a higher fee, or it will not be propagated by the network"))
            #return

        if preview:
            self.show_transaction(tx, tx_desc)
            return

        # confirmation dialog
        msg = [
            _("Amount to be sent") + ": " + self.format_amount_and_units(amount),
            _("Mining fee") + ": " + self.format_amount_and_units(fee),
        ]

        x_fee = run_hook('get_tx_extra_fee', self.wallet, tx)
        if x_fee:
            x_fee_address, x_fee_amount = x_fee
            msg.append( _("Additional fees") + ": " + self.format_amount_and_units(x_fee_amount) )

        confirm_rate = 2 * self.config.max_fee_rate()

        # IN THE FUTURE IF WE WANT TO APPEND SOMETHING IN THE MSG ABOUT THE FEE, CODE IS COMMENTED OUT:
        #if fee > confirm_rate * tx.estimated_size() / 1000:
        #    msg.append(_('Warning') + ': ' + _("The fee for this transaction seems unusually high."))

        if (fee < (tx.estimated_size())):
            msg.append(_('Warning') + ': ' + _("You're using a fee less than 1000 sats/kb.  It may take a very long time to confirm."))

        if self.config.get('enable_opreturn') and self.message_opreturn_e.text():
            msg.append(_("You are using an OP_RETURN message. This gets permanently written to the blockchain."))

        if self.wallet.has_password():
            msg.append("")
            msg.append(_("Enter your password to proceed"))
            password = self.password_dialog('\n'.join(msg))
            if not password:
                return
        else:
            msg.append(_('Proceed?'))
            password = None
            if not self.question('\n'.join(msg)):
                return

        def sign_done(success):
            if success:
                if not tx.is_complete():
                    self.show_transaction(tx, tx_desc)
                    self.do_clear()
                else:
                    self.broadcast_transaction(tx, tx_desc)
        self.sign_tx_with_password(tx, sign_done, password)

    @protected
    def sign_tx(self, tx, callback, password):
        self.sign_tx_with_password(tx, callback, password)

    def sign_tx_with_password(self, tx, callback, password):
        '''Sign the transaction in a separate thread.  When done, calls
        the callback with a success code of True or False.
        '''
        # call hook to see if plugin needs gui interaction
        run_hook('sign_tx', self, tx)

        def on_signed(result):
            callback(True)
        def on_failed(exc_info):
            self.on_error(exc_info)
            callback(False)

        if self.tx_external_keypairs:
            task = partial(Transaction.sign, tx, self.tx_external_keypairs)
        else:
            task = partial(self.wallet.sign_transaction, tx, password)
        WaitingDialog(self, _('Signing transaction...'), task,
                      on_signed, on_failed)

    def broadcast_transaction(self, tx, tx_desc):

        def broadcast_thread():
            # non-GUI thread
            status = False
            msg = "Failed"
            pr = self.payment_request
            if pr and pr.has_expired():
                self.payment_request = None
                return False, _("Payment request has expired")
            if pr:
                refund_address = self.wallet.get_receiving_addresses()[0]
                ack_status, ack_msg = pr.send_payment(str(tx), refund_address)
                msg = ack_msg
                if ack_status:
                    self.invoices.set_paid(pr, tx.txid())
                    self.invoices.save()
                    self.payment_request = None
                    status = True
            else:
                status, msg =  self.network.broadcast_transaction(tx)
            return status, msg

        # Capture current TL window; override might be removed on return
        parent = self.top_level_window()

        if self.gui_object.warn_if_no_network(self):
            # Don't allow a useless broadcast when in offline mode. Previous to this we were getting an exception on broadcast.
            return
        elif not self.network.is_connected():
            # Don't allow a potentially very slow broadcast when obviously not connected.
            parent.show_error(_("Not connected"))
            return

        def broadcast_done(result):
            # GUI thread
            if result:
                status, msg = result
                if status:
                    if tx_desc is not None and tx.is_complete():
                        self.wallet.set_label(tx.txid(), tx_desc)
                    parent.show_message(_('Payment sent.') + '\n' + msg)
                    self.invoice_list.update()
                    self.do_clear()
                else:
                    if msg.startswith("error: "):
                        msg = msg.split(" ", 1)[-1] # take the last part, sans the "error: " prefix
                    parent.show_error(msg)

        WaitingDialog(self, _('Broadcasting transaction...'),
                      broadcast_thread, broadcast_done, self.on_error)

    def query_choice(self, msg, choices):
        # Needed by QtHandler for hardware wallets
        dialog = WindowModalDialog(self.top_level_window())
        clayout = ChoicesLayout(msg, choices)
        vbox = QVBoxLayout(dialog)
        vbox.addLayout(clayout.layout())
        vbox.addLayout(Buttons(OkButton(dialog)))
        result = dialog.exec_()
        dialog.setParent(None)
        if not result:
            return None
        return clayout.selected_index()

    def lock_amount(self, b):
        '''
        This if-statement was added for SLP around the following two lines
        in order to keep the amount field locked and Max button disabled
        when the payto field is edited when a token is selected.
        '''
        if self.token_type_combo.currentData():
            self.amount_e.setFrozen(True)
            self.max_button.setEnabled(False)

    def prepare_for_payment_request(self):
        self.show_send_tab()
        self.payto_e.is_pr = True
        for e in [self.payto_e, self.amount_e, self.message_e]:
            e.setFrozen(True)
        self.max_button.setDisabled(True)
        self.payto_e.setText(_("please wait..."))
        return True

    def delete_invoice(self, key):
        self.invoices.remove(key)
        self.invoice_list.update()

    def payment_request_ok(self):
        pr = self.payment_request
        key = self.invoices.add(pr)
        status = self.invoices.get_status(key)
        self.invoice_list.update()
        if status == PR_PAID:
            self.show_message("invoice already paid")
            self.do_clear()
            self.payment_request = None
            return
        self.payto_e.is_pr = True
        if not pr.has_expired():
            self.payto_e.setGreen()
        else:
            self.payto_e.setExpired()
        self.payto_e.setText(pr.get_requestor())
        self.amount_e.setText(format_satoshis_plain(pr.get_amount(), self.decimal_point))
        self.message_e.setText(pr.get_memo())
        # signal to set fee
        self.amount_e.textEdited.emit("")

    def payment_request_error(self):
        self.show_message(self.payment_request.error)
        self.payment_request = None
        self.do_clear()

    def on_pr(self, request):
        self.payment_request = request
        if self.payment_request.verify(self.contacts):
            self.payment_request_ok_signal.emit()
        else:
            self.payment_request_error_signal.emit()

    def pay_to_URI(self, URI):
        if not URI:
            return
        try:
            out = web.parse_URI(URI, self.on_pr)
        except Exception as e:
            self.show_error(_('Invalid Address URI:') + '\n' + str(e))
            return
        self.show_send_tab()
        r = out.get('r')
        sig = out.get('sig')
        name = out.get('name')
        if r or (name and sig):
            self.prepare_for_payment_request()
            return
        address = out.get('address')
        amount = out.get('amount')
        label = out.get('label')
        message = out.get('message')
        op_return = out.get('op_return')
        op_return_raw = out.get('op_return_raw')

        # use label as description (not BIP21 compliant)
        if label and not message:
            message = label
        if address:
            self.payto_e.setText(URI.split('?')[0])
        if message:
            self.message_e.setText(message)
        if amount:
            self.amount_e.setAmount(amount)
            self.amount_e.textEdited.emit("")
        if op_return:
            self.message_opreturn_e.setText(op_return)
            self.message_opreturn_e.setHidden(False)
            self.opreturn_rawhex_cb.setHidden(False)
            self.opreturn_rawhex_cb.setChecked(False)
            self.opreturn_label.setHidden(False)
        elif op_return_raw is not None:
            # 'is not None' allows blank value.
            # op_return_raw is secondary precedence to op_return
            if not op_return_raw:
                op_return_raw='empty'
            self.message_opreturn_e.setText(op_return_raw)
            self.message_opreturn_e.setHidden(False)
            self.opreturn_rawhex_cb.setHidden(False)
            self.opreturn_rawhex_cb.setChecked(True)
            self.opreturn_label.setHidden(False)
        elif not self.config.get('enable_opreturn'):
            self.message_opreturn_e.setText('')
            self.message_opreturn_e.setHidden(True)
            self.opreturn_rawhex_cb.setHidden(True)
            self.opreturn_label.setHidden(True)

    def do_clear(self):
        """
        If SLP token is not selected proceed as normal, otherwise see
        the else-statement below which provides modified "do_clear" behavior
        after a payment is sent
        """
        if self.token_type_combo.currentData() is None:
            self.is_max = False
            self.not_enough_funds = False
            self.not_enough_funds_slp = False
            self.op_return_toolong = False
            self.payment_request = None
            self.payto_e.is_pr = False
            for e in [self.payto_e, self.message_e, self.amount_e, self.fiat_send_e, self.fee_e, self.message_opreturn_e]:
                e.setText('')
                e.setFrozen(False)
            self.max_button.setDisabled(False)
            self.opreturn_rawhex_cb.setChecked(False)
            self.set_pay_from([])
            self.tx_external_keypairs = {}
            self.message_opreturn_e.setVisible(self.config.get('enable_opreturn', False))
            self.opreturn_rawhex_cb.setVisible(self.config.get('enable_opreturn', False))
            self.opreturn_label.setVisible(self.config.get('enable_opreturn', False))
            self.update_status()
            self.slp_amount_e.setText('')
            run_hook('do_clear', self)
        else:
            self.not_enough_funds = False
            self.not_enough_funds_slp = False
            self.payment_request = None
            self.payto_e.is_pr = False
            for e in [self.payto_e, self.message_e, self.message_opreturn_e]:
                e.setText('')
                e.setFrozen(False)
            self.max_button.setDisabled(True)
            self.opreturn_rawhex_cb.setChecked(False)
            self.set_pay_from([])
            self.tx_external_keypairs = {}
            self.message_opreturn_e.setVisible(self.config.get('enable_opreturn', False))
            self.opreturn_rawhex_cb.setVisible(self.config.get('enable_opreturn', False))
            self.opreturn_label.setVisible(self.config.get('enable_opreturn', False))
            self.update_status()
            self.slp_amount_e.setText('')
            #run_hook('do_clear', self)

    def set_frozen_state(self, addrs, freeze):
        self.wallet.set_frozen_state(addrs, freeze)
        self.address_list.update()
        self.utxo_list.update()
        self.update_fee()

    def set_frozen_coin_state(self, utxos, freeze):
        self.wallet.set_frozen_coin_state(utxos, freeze)
        self.utxo_list.update()
        self.update_fee()

    def create_converter_tab(self):

        source_address = QLineEdit()
        cash_address = QLineEdit()
        cash_address.setReadOnly(True)
        legacy_address = QLineEdit()
        legacy_address.setReadOnly(True)
        slp_address = QLineEdit()
        slp_address.setReadOnly(True)
        widgets = [
            (cash_address, Address.FMT_CASHADDR),
            (legacy_address, Address.FMT_LEGACY),
            (slp_address, Address.FMT_SLPADDR)
        ]

        def convert_address():
            try:
                addr = Address.from_string(source_address.text().strip())
            except:
                addr = None
            for widget, fmt in widgets:
                if addr:
                    widget.setText(addr.to_full_string(fmt))
                else:
                    widget.setText('')

        source_address.textChanged.connect(convert_address)

        label = WWLabel(_(
            "This tool helps convert between address formats for Bitcoin "
            "Cash addresses.\nYou are encouraged to use the 'Cash address' "
            "format."
        ))

        w = QWidget()
        grid = QGridLayout()
        grid.setSpacing(15)
        grid.setColumnStretch(1, 2)
        grid.setColumnStretch(2, 1)
        grid.addWidget(QLabel(_('Address to convert')), 0, 0)
        grid.addWidget(source_address, 0, 1)
        grid.addWidget(QLabel(_('Cash address')), 1, 0)
        grid.addWidget(cash_address, 1, 1)
        grid.addWidget(QLabel(_('Legacy address')), 2, 0)
        grid.addWidget(legacy_address, 2, 1)
        grid.addWidget(QLabel(_('SLP address')), 3, 0)
        grid.addWidget(slp_address, 3, 1)
        w.setLayout(grid)

        vbox = QVBoxLayout()
        vbox.addWidget(label)
        vbox.addWidget(w)
        vbox.addStretch(1)

        w = QWidget()
        w.setLayout(vbox)

        return w

    def create_list_tab(self, l, list_header=None):
        w = QWidget()
        w.searchable_list = l
        vbox = QVBoxLayout()
        w.setLayout(vbox)
        vbox.setContentsMargins(0, 0, 0, 0)
        vbox.setSpacing(0)
        if list_header:
            hbox = QHBoxLayout()
            for b in list_header:
                hbox.addWidget(b)
            hbox.addStretch()
            vbox.addLayout(hbox)
        vbox.addWidget(l)
        return w

    def create_addresses_tab(self):
        from .address_list import AddressList
        self.address_list = l = AddressList(self)
        self.cashaddr_toggled_signal.connect(l.update)
        return self.create_list_tab(l)

    def create_utxo_tab(self):
        from .utxo_list import UTXOList
        self.utxo_list = l = UTXOList(self)
        self.cashaddr_toggled_signal.connect(l.update)
        return self.create_list_tab(l)

    def create_slp_mgt_tab(self):
        self.create_token_dialog = None
        from .slp_mgt import SlpMgt
        self.token_list = l = SlpMgt(self)
        w = self.create_list_tab(l)
        vbox = w.layout()
        vbox.setSpacing(10)
        create_button = b = QPushButton(_("Create New Token"))
        create_button.setAutoDefault(False)
        create_button.setDefault(False)
        b.clicked.connect(self.show_create_token_dialog)
        vbox.addWidget(create_button)
        w.setLayout(vbox)
        return w

    def show_create_token_dialog(self):
        try: 
            self.create_token_dialog.show()
            self.create_token_dialog.raise_()
            self.create_token_dialog.activateWindow()
        except AttributeError:
            self.create_token_dialog = d = SlpCreateTokenGenesisDialog(self,)

    def create_contacts_tab(self):
        from .contact_list import ContactList
        self.contact_list = l = ContactList(self)
        self.cashaddr_toggled_signal.connect(l.update)
        return self.create_list_tab(l)

    def remove_address(self, addr):
        if self.question(_("Do you want to remove {} from your wallet?"
                           .format(addr.to_ui_string()))):
            self.wallet.delete_address(addr)
            self.address_list.update()
            self.history_list.update()
            self.history_updated_signal.emit() # inform things like address_dialog that there's a new history
            self.clear_receive_tab()

    def get_coins(self, isInvoice = False):
        if self.pay_from:
            return self.pay_from
        else:
            return self.wallet.get_spendable_coins(None, self.config, isInvoice)

    def spend_coins(self, coins):
        self.set_pay_from(coins)
        self.show_send_tab()
        self.update_fee()

    def paytomany(self):
        self.show_send_tab()
        self.payto_e.paytomany()
        msg = '\n'.join([
            _('Enter a list of outputs in the \'Pay to\' field.'),
            _('One output per line.'),
            _('Format: address, amount'),
            _('You may load a CSV file using the file icon.')
        ])
        self.show_message(msg, title=_('Pay to many'))

    def payto_contacts(self, labels):
        paytos = [self.get_contact_payto(label) for label in labels]
        self.show_send_tab()
        if len(paytos) == 1:
            self.payto_e.setText(paytos[0])
            self.amount_e.setFocus()
        else:
            text = "\n".join([payto + ", 0" for payto in paytos])
            self.payto_e.setText(text)
            self.payto_e.setFocus()

    def set_contact(self, label, address):
        if not Address.is_valid(address):
            self.show_error(_('Invalid Address'))
            self.contact_list.update()  # Displays original unchanged value
            return False
        old_entry = self.contacts.get(address, None)
        self.contacts[address] = ('address', label)
        self.contact_list.update()
        self.history_list.update()
        self.history_updated_signal.emit() # inform things like address_dialog that there's a new history
        self.update_completions()

        # The contact has changed, update any addresses that are displayed with the old information.
        run_hook('update_contact', address, self.contacts[address], old_entry)
        return True

    def delete_contacts(self, addresses):
        contact_str = " + ".join(addresses) if len(addresses) <= 3 else _("{} contacts").format(len(addresses))
        if not self.question(_("Remove {} from your list of contacts?")
                             .format(contact_str)):
            return
        removed_entries = []
        for address in addresses:
            if address in self.contacts.keys():
                removed_entries.append((address, self.contacts[address]))
            self.contacts.pop(address)

        self.history_list.update()
        self.history_updated_signal.emit() # inform things like address_dialog that there's a new history
        self.contact_list.update()
        self.update_completions()
        run_hook('delete_contacts', removed_entries)

    def add_token_type(self, token_class, token_id, token_name, decimals_divisibility, *, error_callback=None, show_errors=True, allow_overwrite=False):
        if error_callback is None:
            error_callback = self.show_error

        token_name = token_name.strip()

        # Check for duplication error
        d = self.wallet.token_types.get(token_id)
        if not (d is None or allow_overwrite):
            if show_errors:
                error_callback(_('Token with this hash id exists already'))
            return False
        for tid, d in self.wallet.token_types.items():
            if d['name'] == token_name and tid != token_id:
                if show_errors:
                    error_callback(_('Token with this name exists already'))
                return False

        #Hash id validation
        hexregex='^[a-fA-F0-9]+$'
        gothex=re.match(hexregex,token_id)
        if gothex is None or len(token_id) is not 64:
            if show_errors:
                error_callback(_('Invalid Hash_Id'))
            return False

        #token name validation
        if len(token_name) < 1 or len(token_name)> 20:
            if show_errors:
                error_callback(_('Token name should be 1-20 characters'))
            return False


        new_entry=dict({'class':token_class,'name':token_name,'decimals':decimals_divisibility})

        self.wallet.add_token_type(token_id, new_entry)

        self.token_list.update()
        self.update_token_type_combo()
        self.slp_history_list.update()
        self.wallet.save_transactions(True)
        return True

    def delete_slp_token(self, token_ids):
        if not self.question(_("Remove {} from your list of tokens?")
                             .format(" + ".join(token_ids))):
            return

        for tid in token_ids:
            self.wallet.token_types.pop(tid)

        self.token_list.update()
        self.update_token_type_combo()
        self.slp_history_list.update()
        self.wallet.save_transactions(True)

    def show_invoice(self, key):
        pr = self.invoices.get(key)
        pr.verify(self.contacts)
        self.show_pr_details(pr)

    def show_pr_details(self, pr):
        key = pr.get_id()
        d = WindowModalDialog(self.top_level_window(), _("Invoice"))
        vbox = QVBoxLayout(d)
        grid = QGridLayout()
        grid.addWidget(QLabel(_("Requestor") + ':'), 0, 0)
        grid.addWidget(QLabel(pr.get_requestor()), 0, 1)
        grid.addWidget(QLabel(_("Amount") + ':'), 1, 0)
        outputs_str = '\n'.join(map(lambda x: self.format_amount(x[2])+ self.base_unit() + ' @ ' + x[1].to_ui_string(), pr.get_outputs()))
        grid.addWidget(QLabel(outputs_str), 1, 1)
        expires = pr.get_expiration_date()
        grid.addWidget(QLabel(_("Memo") + ':'), 2, 0)
        grid.addWidget(QLabel(pr.get_memo()), 2, 1)
        grid.addWidget(QLabel(_("Signature") + ':'), 3, 0)
        grid.addWidget(QLabel(pr.get_verify_status()), 3, 1)
        if expires:
            grid.addWidget(QLabel(_("Expires") + ':'), 4, 0)
            grid.addWidget(QLabel(format_time(expires)), 4, 1)
        vbox.addLayout(grid)
        weakD = Weak.ref(d)
        def do_export():
            fn = self.getSaveFileName(_("Save invoice to file"), "*.bip70")
            if not fn:
                return
            with open(fn, 'wb') as f:
                data = f.write(pr.raw)
            self.show_message(_('Invoice saved as' + ' ' + fn))
        exportButton = EnterButton(_('Save'), do_export)
        def do_delete():
            if self.question(_('Delete invoice?')):
                self.invoices.remove(key)
                self.history_list.update()
                self.history_updated_signal.emit() # inform things like address_dialog that there's a new history
                self.invoice_list.update()
                d = weakD()
                if d: d.close()
        deleteButton = EnterButton(_('Delete'), do_delete)
        vbox.addLayout(Buttons(exportButton, deleteButton, CloseButton(d)))
        d.exec_()
        d.setParent(None) # So Python can GC

    def do_pay_invoice(self, key):
        pr = self.invoices.get(key)
        self.payment_request = pr
        self.prepare_for_payment_request()
        pr.error = None  # this forces verify() to re-run
        if pr.verify(self.contacts):
            self.payment_request_ok()
        else:
            self.payment_request_error()

    def create_console_tab(self):
        from .console import Console
        self.console = console = Console()
        return console

    def update_console(self):
        console = self.console
        console.history = self.config.get("console-history",[])
        console.history_index = len(console.history)

        console.updateNamespace({'wallet' : self.wallet,
                                 'network' : self.network,
                                 'plugins' : self.gui_object.plugins,
                                 'window': self})
        console.updateNamespace({'util' : util, 'bitcoin':bitcoin})

        set_json = Weak(self.console.set_json)
        c = commands.Commands(self.config, self.wallet, self.network, lambda: set_json(True))
        methods = {}
        password_getter = Weak(self.password_dialog)
        def mkfunc(f, method):
            return lambda *args, **kwargs: f(method, *args, password_getter=password_getter,
                                             **kwargs)
        for m in dir(c):
            if m[0]=='_' or m in ['network','wallet','config']: continue
            methods[m] = mkfunc(c._run, m)

        console.updateNamespace(methods)

    def create_status_bar(self):

        sb = QStatusBar()
        sb.setFixedHeight(35)
        qtVersion = qVersion()

        self.balance_label = QLabel("")
        sb.addWidget(self.balance_label)

        self.addr_format_label = QLabel("")
        sb.addPermanentWidget(self.addr_format_label)

        self.search_box = QLineEdit()
        self.search_box.textChanged.connect(self.do_search)
        self.search_box.hide()
        sb.addPermanentWidget(self.search_box)

        self.lock_icon = QIcon()
        self.password_button = StatusBarButton(self.lock_icon, _("Password"), self.change_password_dialog )
        sb.addPermanentWidget(self.password_button)

        self.addr_converter_button = StatusBarButton(
            self.cashaddr_icon(),
            _("Toggle CashAddr Display"),
            self.toggle_cashaddr_status_bar
        )
        sb.addPermanentWidget(self.addr_converter_button)

        sb.addPermanentWidget(StatusBarButton(QIcon(":icons/preferences.png"), _("Preferences"), self.settings_dialog ) )
        self.seed_button = StatusBarButton(QIcon(":icons/seed.png"), _("Seed"), self.show_seed_dialog )
        sb.addPermanentWidget(self.seed_button)
        weakSelf = Weak(self)
        gui_object = self.gui_object
        self.status_button = StatusBarButton(QIcon(":icons/status_disconnected.png"), _("Network"), lambda: gui_object.show_network_dialog(weakSelf))
        sb.addPermanentWidget(self.status_button)
        run_hook('create_status_bar', sb)
        self.setStatusBar(sb)

    def update_lock_icon(self):
        icon = QIcon(":icons/lock.png") if self.wallet.has_password() else QIcon(":icons/unlock.png")
        self.password_button.setIcon(icon)

    def update_buttons_on_seed(self):
        self.seed_button.setVisible(self.wallet.has_seed())
        self.password_button.setVisible(self.wallet.can_change_password())
        self.send_button.setVisible(not self.wallet.is_watching_only())

    def change_password_dialog(self):
        from .password_dialog import ChangePasswordDialog
        d = ChangePasswordDialog(self.top_level_window(), self.wallet)
        ok, password, new_password, encrypt_file = d.run()
        if not ok:
            return
        try:
            self.wallet.update_password(password, new_password, encrypt_file)
        except BaseException as e:
            self.show_error(str(e))
            return
        except:
            traceback.print_exc(file=sys.stdout)
            self.show_error(_('Failed to update password'))
            return
        msg = _('Password was updated successfully') if new_password else _('Password is disabled, this wallet is not protected')
        self.show_message(msg, title=_("Success"))
        self.update_lock_icon()

    def toggle_search(self):
        self.search_box.setHidden(not self.search_box.isHidden())
        if not self.search_box.isHidden():
            self.search_box.setFocus(1)
        else:
            self.do_search('')

    def do_search(self, t):
        tab = self.tabs.currentWidget()
        if hasattr(tab, 'searchable_list'):
            tab.searchable_list.filter(t)

    def new_contact_dialog(self):
        d = WindowModalDialog(self.top_level_window(), _("New Contact"))
        vbox = QVBoxLayout(d)
        vbox.addWidget(QLabel(_('New Contact') + ':'))
        grid = QGridLayout()
        line1 = QLineEdit()
        line1.setFixedWidth(280)
        line2 = QLineEdit()
        line2.setFixedWidth(280)
        grid.addWidget(QLabel(_("Address")), 1, 0)
        grid.addWidget(line1, 1, 1)
        grid.addWidget(QLabel(_("Name")), 2, 0)
        grid.addWidget(line2, 2, 1)
        vbox.addLayout(grid)
        vbox.addLayout(Buttons(CancelButton(d), OkButton(d)))
        if d.exec_():
            self.set_contact(line2.text(), line1.text())

    def show_master_public_keys(self):
        dialog = WindowModalDialog(self.top_level_window(), _("Wallet Information"))
        dialog.setMinimumSize(500, 100)
        mpk_list = self.wallet.get_master_public_keys()
        vbox = QVBoxLayout()
        wallet_type = self.wallet.storage.get('wallet_type', '')
        grid = QGridLayout()
        basename = os.path.basename(self.wallet.storage.path)
        grid.addWidget(QLabel(_("Wallet name")+ ':'), 0, 0)
        grid.addWidget(QLabel(basename), 0, 1)
        grid.addWidget(QLabel(_("Wallet type")+ ':'), 1, 0)
        grid.addWidget(QLabel(wallet_type), 1, 1)
        grid.addWidget(QLabel(_("Script type")+ ':'), 2, 0)
        grid.addWidget(QLabel(self.wallet.txin_type), 2, 1)
        vbox.addLayout(grid)
        if self.wallet.is_deterministic():
            mpk_text = ShowQRTextEdit()
            mpk_text.setMaximumHeight(150)
            mpk_text.addCopyButton(self.app)
            def show_mpk(index):
                mpk_text.setText(mpk_list[index])
            # only show the combobox in case multiple accounts are available
            if len(mpk_list) > 1:
                def label(key):
                    if isinstance(self.wallet, Multisig_Wallet):
                        return _("cosigner") + ' ' + str(key+1)
                    return ''
                labels = [label(i) for i in range(len(mpk_list))]
                on_click = lambda clayout: show_mpk(clayout.selected_index())
                labels_clayout = ChoicesLayout(_("Master Public Keys"), labels, on_click)
                vbox.addLayout(labels_clayout.layout())
            else:
                vbox.addWidget(QLabel(_("Master Public Key")))
            show_mpk(0)
            vbox.addWidget(mpk_text)
        vbox.addStretch(1)
        vbox.addLayout(Buttons(CloseButton(dialog)))
        dialog.setLayout(vbox)
        dialog.exec_()

    def remove_wallet(self):
        if self.question('\n'.join([
                _('Delete wallet file?'),
                "%s"%self.wallet.storage.path,
                _('If your wallet contains funds, make sure you have saved its seed.')])):
            self._delete_wallet()

    @protected
    def _delete_wallet(self, password):
        wallet_path = self.wallet.storage.path
        basename = os.path.basename(wallet_path)
        r = self.gui_object.daemon.delete_wallet(wallet_path)  # implicitly also calls stop_wallet
        self.close()
        self.update_recently_visited(wallet_path) # this ensures it's deleted from the menu
        if r:
            self.show_error(_("Wallet removed: {}").format(basename))
        else:
            self.show_error(_("Wallet file not found: {}").format(basename))

    @protected
    def show_seed_dialog(self, password):
        if not self.wallet.has_seed():
            self.show_message(_('This wallet has no seed'))
            return
        keystore = self.wallet.get_keystore()
        try:
            seed = keystore.get_seed(password)
            passphrase = keystore.get_passphrase(password)
        except BaseException as e:
            self.show_error(str(e))
            return
        from .seed_dialog import SeedDialog
        d = SeedDialog(self.top_level_window(), seed, passphrase)
        d.exec_()

    def show_qrcode(self, data, title = _("QR code"), parent=None):
        if not data:
            return
        d = QRDialog(data, parent or self, title)
        d.exec_()

    @protected
    def show_private_key(self, address, password):
        if not address:
            return
        try:
            pk = self.wallet.export_private_key(address, password)
        except Exception as e:
            traceback.print_exc(file=sys.stdout)
            self.show_message(str(e))
            return
        xtype = bitcoin.deserialize_privkey(pk)[0]
        d = WindowModalDialog(self.top_level_window(), _("Private key"))
        d.setMinimumSize(600, 150)
        vbox = QVBoxLayout()
        vbox.addWidget(QLabel('{}: {}'.format(_("Address"), address)))
        vbox.addWidget(QLabel(_("Script type") + ': ' + xtype))
        vbox.addWidget(QLabel(_("Private key") + ':'))
        keys_e = ShowQRTextEdit(text=pk)
        keys_e.addCopyButton(self.app)
        vbox.addWidget(keys_e)
        vbox.addWidget(QLabel(_("Redeem Script") + ':'))
        rds_e = ShowQRTextEdit(text=address.to_script().hex())
        rds_e.addCopyButton(self.app)
        vbox.addWidget(rds_e)
        vbox.addLayout(Buttons(CloseButton(d)))
        d.setLayout(vbox)
        d.exec_()

    msg_sign = _("Signing with an address actually means signing with the corresponding "
                "private key, and verifying with the corresponding public key. The "
                "address you have entered does not have a unique public key, so these "
                "operations cannot be performed.") + '\n\n' + \
               _('The operation is undefined. Not just in Electron Cash, but in general.')

    @protected
    def do_sign(self, address, message, signature, password):
        address  = address.text().strip()
        message = message.toPlainText().strip()
        try:
            addr = Address.from_string(address)
        except:
            self.show_message(_('Invalid Bitcoin Cash address.'))
            return
        if addr.kind != addr.ADDR_P2PKH:
            self.show_message(_('Cannot sign messages with this type of address.') + '\n\n' + self.msg_sign)
        if self.wallet.is_watching_only():
            self.show_message(_('This is a watching-only wallet.'))
            return
        if not self.wallet.is_mine(addr):
            self.show_message(_('Address not in wallet.'))
            return
        task = partial(self.wallet.sign_message, addr, message, password)

        def show_signed_message(sig):
            signature.setText(base64.b64encode(sig).decode('ascii'))
        self.wallet.thread.add(task, on_success=show_signed_message)

    def do_verify(self, address, message, signature):
        try:
            address = Address.from_string(address.text().strip())
        except:
            self.show_message(_('Invalid Bitcoin Cash address.'))
            return
        message = message.toPlainText().strip().encode('utf-8')
        try:
            # This can throw on invalid base64
            sig = base64.b64decode(signature.toPlainText())
            verified = bitcoin.verify_message(address, sig, message)
        except:
            verified = False

        if verified:
            self.show_message(_("Signature verified"))
        else:
            self.show_error(_("Wrong signature"))

    def sign_verify_message(self, address=None):
        d = WindowModalDialog(self.top_level_window(), _('Sign/verify Message'))
        d.setMinimumSize(610, 290)

        layout = QGridLayout(d)

        message_e = QTextEdit()
        layout.addWidget(QLabel(_('Message')), 1, 0)
        layout.addWidget(message_e, 1, 1)
        layout.setRowStretch(2,3)

        address_e = QLineEdit()
        address_e.setText(address.to_ui_string() if address else '')
        layout.addWidget(QLabel(_('Address')), 2, 0)
        layout.addWidget(address_e, 2, 1)

        signature_e = QTextEdit()
        layout.addWidget(QLabel(_('Signature')), 3, 0)
        layout.addWidget(signature_e, 3, 1)
        layout.setRowStretch(3,1)

        hbox = QHBoxLayout()

        b = QPushButton(_("Sign"))
        b.clicked.connect(lambda: self.do_sign(address_e, message_e, signature_e))
        hbox.addWidget(b)

        b = QPushButton(_("Verify"))
        b.clicked.connect(lambda: self.do_verify(address_e, message_e, signature_e))
        hbox.addWidget(b)

        b = QPushButton(_("Close"))
        b.clicked.connect(d.accept)
        hbox.addWidget(b)
        layout.addLayout(hbox, 4, 1)
        d.exec_()

    @protected
    def do_decrypt(self, message_e, pubkey_e, encrypted_e, password):
        if self.wallet.is_watching_only():
            self.show_message(_('This is a watching-only wallet.'))
            return
        cyphertext = encrypted_e.toPlainText()
        task = partial(self.wallet.decrypt_message, pubkey_e.text(), cyphertext, password)
        self.wallet.thread.add(task, on_success=lambda text: message_e.setText(text.decode('utf-8')))

    def do_encrypt(self, message_e, pubkey_e, encrypted_e):
        message = message_e.toPlainText()
        message = message.encode('utf-8')
        try:
            encrypted = bitcoin.encrypt_message(message, pubkey_e.text())
            encrypted_e.setText(encrypted.decode('ascii'))
        except BaseException as e:
            traceback.print_exc(file=sys.stdout)
            self.show_warning(str(e))

    def encrypt_message(self, address=None):
        d = WindowModalDialog(self.top_level_window(), _('Encrypt/decrypt Message'))
        d.setMinimumSize(610, 490)

        layout = QGridLayout(d)

        message_e = QTextEdit()
        layout.addWidget(QLabel(_('Message')), 1, 0)
        layout.addWidget(message_e, 1, 1)
        layout.setRowStretch(2,3)

        pubkey_e = QLineEdit()
        if address:
            pubkey = self.wallet.get_public_key(address)
            if not isinstance(pubkey, str):
                pubkey = pubkey.to_ui_string()
            pubkey_e.setText(pubkey)
        layout.addWidget(QLabel(_('Public key')), 2, 0)
        layout.addWidget(pubkey_e, 2, 1)

        encrypted_e = QTextEdit()
        layout.addWidget(QLabel(_('Encrypted')), 3, 0)
        layout.addWidget(encrypted_e, 3, 1)
        layout.setRowStretch(3,1)

        hbox = QHBoxLayout()
        b = QPushButton(_("Encrypt"))
        b.clicked.connect(lambda: self.do_encrypt(message_e, pubkey_e, encrypted_e))
        hbox.addWidget(b)

        b = QPushButton(_("Decrypt"))
        b.clicked.connect(lambda: self.do_decrypt(message_e, pubkey_e, encrypted_e))
        hbox.addWidget(b)

        b = QPushButton(_("Close"))
        b.clicked.connect(d.accept)
        hbox.addWidget(b)
        layout.addLayout(hbox, 4, 1)
        d.exec_()

    def password_dialog(self, msg=None, parent=None):
        from .password_dialog import PasswordDialog
        parent = parent or self
        return PasswordDialog(parent, msg).run()

    def tx_from_text(self, txt):
        from electroncash.transaction import tx_from_str
        try:
            txt_tx = tx_from_str(txt)
            tx = Transaction(txt_tx)
            tx.deserialize()
            if self.wallet:
                my_coins = self.wallet.get_spendable_coins(None, self.config)
                my_outpoints = [vin['prevout_hash'] + ':' + str(vin['prevout_n']) for vin in my_coins]
                for i, txin in enumerate(tx.inputs()):
                    outpoint = txin['prevout_hash'] + ':' + str(txin['prevout_n'])
                    if outpoint in my_outpoints:
                        my_index = my_outpoints.index(outpoint)
                        tx._inputs[i]['value'] = my_coins[my_index]['value']
            return tx
        except:
            traceback.print_exc(file=sys.stdout)
            self.show_critical(_("Electron Cash was unable to parse your transaction"))
            return

    def read_tx_from_qrcode(self):
        from electroncash import qrscanner
        try:
            data = qrscanner.scan_barcode(self.config.get_video_device())
        except BaseException as e:
            self.show_error(str(e))
            return
        if not data:
            return
        # if the user scanned a bitcoincash URI
        if data.lower().startswith(networks.net.CASHADDR_PREFIX + ':') or data.lower().startswith(networks.net.SLPADDR_PREFIX + ':'):
            self.pay_to_URI(data)
            return
        # else if the user scanned an offline signed tx
        data = bh2u(bitcoin.base_decode(data, length=None, base=43))
        tx = self.tx_from_text(data)
        if not tx:
            return
        self.show_transaction(tx)

    def read_tx_from_file(self):
        fileName = self.getOpenFileName(_("Select your transaction file"), "*.txn")
        if not fileName:
            return
        try:
            with open(fileName, "r") as f:
                file_content = f.read()
            file_content = file_content.strip()
            tx_file_dict = json.loads(str(file_content))
        except (ValueError, IOError, OSError, json.decoder.JSONDecodeError) as reason:
            self.show_critical(_("Electron Cash was unable to open your transaction file") + "\n" + str(reason), title=_("Unable to read file or no transaction found"))
            return
        tx = self.tx_from_text(file_content)
        return tx

    def do_process_from_text(self):
        from electroncash.transaction import SerializationError
        text = text_dialog(self.top_level_window(), _('Input raw transaction'), _("Transaction:"), _("Load transaction"))
        if not text:
            return
        try:
            tx = self.tx_from_text(text)
            if tx:
                self.show_transaction(tx)
        except SerializationError as e:
            self.show_critical(_("Electron Cash was unable to deserialize the transaction:") + "\n" + str(e))

    def do_process_from_file(self):
        from electroncash.transaction import SerializationError
        try:
            tx = self.read_tx_from_file()
            if tx:
                self.show_transaction(tx)
        except SerializationError as e:
            self.show_critical(_("Electron Cash was unable to deserialize the transaction:") + "\n" + str(e))

    def do_process_from_txid(self):
        if self.gui_object.warn_if_no_network(self):
            return
        from electroncash import transaction
        txid, ok = QInputDialog.getText(self, _('Lookup transaction'), _('Transaction ID') + ':')
        if ok and txid:
            ok, r = self.network.get_raw_tx_for_txid(txid, timeout=10.0)
            if not ok:
                self.show_message(_("Error retrieving transaction") + ":\n" + r)
                return
            tx = transaction.Transaction(r)
            self.show_transaction(tx)

    @protected
    def export_privkeys_dialog(self, password):
        if self.wallet.is_watching_only():
            self.show_message(_("This is a watching-only wallet"))
            return

        if isinstance(self.wallet, Multisig_Wallet):
            self.show_message(_('WARNING: This is a multi-signature wallet.') + '\n' +
                              _('It can not be "backed up" by simply exporting these private keys.'))

        d = WindowModalDialog(self.top_level_window(), _('Private keys'))
        d.setMinimumSize(850, 300)
        vbox = QVBoxLayout(d)

        msg = "%s\n%s\n%s" % (_("WARNING: ALL your private keys are secret."),
                              _("Exposing a single private key can compromise your entire wallet!"),
                              _("In particular, DO NOT use 'redeem private key' services proposed by third parties."))
        vbox.addWidget(QLabel(msg))

        e = QTextEdit()
        e.setReadOnly(True)
        vbox.addWidget(e)

        defaultname = 'electron-cash-private-keys.csv'
        select_msg = _('Select file to export your private keys to')
        hbox, filename_e, csv_button = filename_field(self, self.config, defaultname, select_msg)
        vbox.addLayout(hbox)

        b = OkButton(d, _('Export'))
        b.setEnabled(False)
        vbox.addLayout(Buttons(CancelButton(d), b))

        private_keys = {}
        addresses = self.wallet.get_addresses()
        done = False
        cancelled = False
        def privkeys_thread():
            for addr in addresses:
                time.sleep(0.1)
                if done or cancelled:
                    break
                try:
                    privkey = self.wallet.export_private_key(addr, password)
                except InvalidPassword:
                    # See #921 -- possibly a corrupted wallet or other strangeness
                    privkey = 'INVALID_PASSWORD'
                private_keys[addr.to_ui_string()] = privkey
                self.computing_privkeys_signal.emit()
            if not cancelled:
                self.computing_privkeys_signal.disconnect()
                self.show_privkeys_signal.emit()

        def show_privkeys():
            s = "\n".join('{}\t{}'.format(addr, privkey)
                          for addr, privkey in private_keys.items())
            e.setText(s)
            b.setEnabled(True)
            self.show_privkeys_signal.disconnect()
            nonlocal done
            done = True

        def on_dialog_closed(*args):
            nonlocal done
            nonlocal cancelled
            if not done:
                cancelled = True
                self.computing_privkeys_signal.disconnect()
                self.show_privkeys_signal.disconnect()

        self.computing_privkeys_signal.connect(lambda: e.setText("Please wait... %d/%d"%(len(private_keys),len(addresses))))
        self.show_privkeys_signal.connect(show_privkeys)
        d.finished.connect(on_dialog_closed)
        threading.Thread(target=privkeys_thread).start()

        res = d.exec_()
        d.setParent(None) # for python GC
        if not res:
            done = True
            return

        filename = filename_e.text()
        if not filename:
            return

        try:
            self.do_export_privkeys(filename, private_keys, csv_button.isChecked())
        except (IOError, os.error) as reason:
            txt = "\n".join([
                _("Electron Cash was unable to produce a private key-export."),
                str(reason)
            ])
            self.show_critical(txt, title=_("Unable to create csv"))

        except Exception as e:
            self.show_message(str(e))
            return

        self.show_message(_("Private keys exported."))

    def do_export_privkeys(self, fileName, pklist, is_csv):
        with open(fileName, "w+") as f:
            if is_csv:
                transaction = csv.writer(f)
                transaction.writerow(["address", "private_key"])
                for addr, pk in pklist.items():
                    transaction.writerow(["%34s"%addr,pk])
            else:
                f.write(json.dumps(pklist, indent = 4))

    def do_import_labels(self):
        labelsFile = self.getOpenFileName(_("Open labels file"), "*.json")
        if not labelsFile: return
        try:
            with open(labelsFile, 'r') as f:
                data = f.read()
                data = json.loads(data)
            if type(data) is not dict or not len(data) or not all(type(v) is str and type(k) is str for k,v in data.items()):
                self.show_critical(_("The file you selected does not appear to contain labels."))
                return
            for key, value in data.items():
                self.wallet.set_label(key, value)
            self.show_message(_("Your labels were imported from") + " '%s'" % str(labelsFile))
        except (IOError, OSError, json.decoder.JSONDecodeError) as reason:
            self.show_critical(_("Electron Cash was unable to import your labels.") + "\n" + str(reason))
        self.address_list.update()
        self.history_list.update()
        self.utxo_list.update()
        self.history_updated_signal.emit() # inform things like address_dialog that there's a new history

    def do_export_labels(self):
        labels = self.wallet.labels
        try:
            fileName = self.getSaveFileName(_("Select file to save your labels"), 'electron-cash_labels.json', "*.json")
            if fileName:
                with open(fileName, 'w+') as f:
                    json.dump(labels, f, indent=4, sort_keys=True)
                self.show_message(_("Your labels were exported to") + " '%s'" % str(fileName))
        except (IOError, os.error) as reason:
            self.show_critical(_("Electron Cash was unable to export your labels.") + "\n" + str(reason))

    def export_history_dialog(self):
        d = WindowModalDialog(self.top_level_window(), _('Export History'))
        d.setMinimumSize(400, 200)
        vbox = QVBoxLayout(d)
        defaultname = os.path.expanduser('~/electron-cash-history.csv')
        select_msg = _('Select file to export your wallet transactions to')
        hbox, filename_e, csv_button = filename_field(self, self.config, defaultname, select_msg)
        vbox.addLayout(hbox)
        vbox.addStretch(1)
        hbox = Buttons(CancelButton(d), OkButton(d, _('Export')))
        vbox.addLayout(hbox)
        run_hook('export_history_dialog', self, hbox)
        self.update()
        res = d.exec_()
        d.setParent(None) # for python GC
        if not res:
            return
        filename = filename_e.text()
        if not filename:
            return
        try:
            self.do_export_history(self.wallet, filename, csv_button.isChecked())
        except (IOError, os.error) as reason:
            export_error_label = _("Electron Cash was unable to produce a transaction export.")
            self.show_critical(export_error_label + "\n" + str(reason), title=_("Unable to export history"))
            return
        self.show_message(_("Your wallet history has been successfully exported."))

    def plot_history_dialog(self):
        if plot_history is None:
            return
        wallet = self.wallet
        history = wallet.get_history()
        if len(history) > 0:
            plt = plot_history(self.wallet, history)
            plt.show()

    def do_export_history(self, wallet, fileName, is_csv):
        history = wallet.export_history(fx=self.fx)
        lines = []
        for item in history:
            if is_csv:
                lines.append([item['txid'], item.get('label', ''), item['confirmations'], item['value'], item['date']])
            else:
                lines.append(item)

        with open(fileName, "w+") as f:
            if is_csv:
                transaction = csv.writer(f, lineterminator='\n')
                transaction.writerow(["transaction_hash","label", "confirmations", "value", "timestamp"])
                for line in lines:
                    transaction.writerow(line)
            else:
                f.write(json.dumps(lines, indent=4))

    def sweep_key_dialog(self):
        addresses = self.wallet.get_unused_addresses()
        if not addresses:
            try:
                addresses = self.wallet.get_receiving_addresses()
            except AttributeError:
                addresses = self.wallet.get_addresses()
        if not addresses:
            self.show_warning(_('Wallet has no address to sweep to'))
            return

        d = WindowModalDialog(self.top_level_window(), title=_('Sweep private keys'))
        d.setMinimumSize(600, 300)

        vbox = QVBoxLayout(d)
        bip38_warn_label = QLabel(_("<b>ERROR: Electron Cash does not support import of passworded BIP38 private keys (private keys starting in 6P...).</b> Decrypt keys to WIF format (starting with 5, K, or L) in order to sweep."))
        bip38_warn_label.setWordWrap(True)
        bip38_warn_label.setHidden(True)
        vbox.addWidget(bip38_warn_label)
        vbox.addWidget(QLabel(_("Enter private keys:")))

        keys_e = ScanQRTextEdit(allow_multi=True)
        keys_e.setTabChangesFocus(True)
        vbox.addWidget(keys_e)

        h, addr_combo = address_combo(addresses)
        vbox.addLayout(h)

        vbox.addStretch(1)
        sweep_button = OkButton(d, _('Sweep'))
        vbox.addLayout(Buttons(CancelButton(d), sweep_button))

        def get_address_text():
            return addr_combo.currentText()

        def get_priv_keys():
            return keystore.get_private_keys(keys_e.toPlainText())


        def enable_sweep():
            try:
                sweepok = bool(get_address_text() and get_priv_keys())
                hasbip38 = False
            except ValueError as e:
                if e.args != ('bip38',):
                    raise
                sweepok = False
                hasbip38 = True
            sweep_button.setEnabled(sweepok)
            bip38_warn_label.setHidden(not hasbip38)

        keys_e.textChanged.connect(enable_sweep)
        enable_sweep()
        res = d.exec_()
        d.setParent(None)
        if not res:
            return

        try:
            self.do_clear()
            coins, keypairs = sweep_preparations(get_priv_keys(), self.network)
            self.tx_external_keypairs = keypairs
            self.payto_e.setText(get_address_text())
            self.spend_coins(coins)
            self.spend_max()
        except BaseException as e:
            self.show_message(str(e))
            return
        self.payto_e.setFrozen(True)
        self.amount_e.setFrozen(True)
        self.warn_if_watching_only()

    def _do_import(self, title, msg, func):
        text = text_dialog(self.top_level_window(), title, msg + ' :', _('Import'),
                           allow_multi=True)
        if not text:
            return
        bad = []
        good = []
        for key in str(text).split():
            try:
                addr = func(key)
                good.append(addr)
            except BaseException as e:
                bad.append(key)
                continue
        if good:
            self.show_message(_("The following addresses were added") + ':\n' + '\n'.join(good))
        if bad:
            self.show_critical(_("The following inputs could not be imported") + ':\n'+ '\n'.join(bad))
        self.address_list.update()
        self.history_list.update()
        self.history_updated_signal.emit() # inform things like address_dialog that there's a new history

    def import_addresses(self):
        if not self.wallet.can_import_address():
            return
        title, msg = _('Import addresses'), _("Enter addresses")
        def import_addr(addr):
            if self.wallet.import_address(Address.from_string(addr)):
                return addr
            return ''
        self._do_import(title, msg, import_addr)

    @protected
    def do_import_privkey(self, password):
        if not self.wallet.can_import_privkey():
            return
        title, msg = _('Import private keys'), _("Enter private keys")
        self._do_import(title, msg, lambda x: self.wallet.import_private_key(x, password))

    def update_fiat(self):
        b = self.fx and self.fx.is_enabled()
        self.fiat_send_e.setVisible(b)
        self.fiat_receive_e.setVisible(b)
        self.history_list.refresh_headers()
        self.history_list.update()
        self.history_updated_signal.emit() # inform things like address_dialog that there's a new history
        self.address_list.refresh_headers()
        self.address_list.update()
        self.update_status()

    def cashaddr_icon(self):
        if self.config.get('addr_format', 0) == 1:
            return QIcon(":icons/tab_converter.png")
        elif self.config.get('addr_format', 0)==2:
            return QIcon(":icons/tab_converter_slp.png")
        else:
            return QIcon(":icons/tab_converter_bw.png")


    def update_cashaddr_icon(self):
        self.addr_converter_button.setIcon(self.cashaddr_icon())

    def toggle_cashaddr_status_bar(self):
        self.toggle_cashaddr(self.config.get('addr_format', 2))

    def toggle_cashaddr_settings(self,state):
        self.toggle_cashaddr(state, True)

    def toggle_cashaddr(self, format, specified = False):
        #Gui toggle should just increment, if "specified" is True it is being set from preferences, so leave the value as is.
        if specified==False:
            if self.config.get('enable_slp'):
                max_format=2
            else:
                max_format=1
            format+=1
            if format > max_format:
                format=0
        self.config.set_key('addr_format', format)
        Address.show_cashaddr(format)
        self.setAddrFormatText(format)
        if format == 2:
            self.slp_amount_e.setEnabled(True)
            self.token_type_combo.setEnabled(True)
        else:
            self.slp_amount_e.setEnabled(False)
            self.token_type_combo.setCurrentIndex(0)
            #self.token_type_combo.setEnabled(False)
        for window in self.gui_object.windows:
            window.cashaddr_toggled_signal.emit()

    def setAddrFormatText(self, format):
        try:
            if format == 0:
                self.addr_format_label.setText("Addr Format: Legacy")
            elif format == 1:
                self.addr_format_label.setText("Addr Format: Cash")
            else:
                self.addr_format_label.setText("Addr Format: SLP")
        except AttributeError:
            pass

    def settings_dialog(self):
        self.need_restart = False
        d = WindowModalDialog(self.top_level_window(), _('Preferences'))
        vbox = QVBoxLayout()
        tabs = QTabWidget()
        gui_widgets = []
        fee_widgets = []
        tx_widgets = []
        id_widgets = []

        addr_format_choices = ["Legacy Format","CashAddr Format","SLP Format"]
        addr_format_dict={'Legacy Format':0,'CashAddr Format':1,'SLP Format':2}
        msg = _('Choose which format the wallet displays for Bitcoin Cash addresses')
        addr_format_label = HelpLabel(_('Address Format') + ':', msg)
        addr_format_combo = QComboBox()
        addr_format_combo.addItems(addr_format_choices)
        addr_format_combo.setCurrentIndex(self.config.get("addr_format", 0))
        addr_format_combo.currentIndexChanged.connect(self.toggle_cashaddr_settings)

        gui_widgets.append((addr_format_label,addr_format_combo))

        # language
        lang_help = _('Select which language is used in the GUI (after restart).')
        lang_label = HelpLabel(_('Language') + ':', lang_help)
        lang_combo = QComboBox()
        from electroncash.i18n import languages

        language_names = []
        language_keys = []
        for item in languages.items():
            language_keys.append(item[0])
            language_names.append(item[1])
        lang_combo.addItems(language_names)
        try:
            index = language_keys.index(self.config.get("language",''))
        except ValueError:
            index = 0
        lang_combo.setCurrentIndex(index)

        if not self.config.is_modifiable('language'):
            for w in [lang_combo, lang_label]:
                w.setEnabled(False)

        def on_lang(x):
            lang_request = language_keys[lang_combo.currentIndex()]
            if lang_request != self.config.get('language'):
                self.config.set_key("language", lang_request, True)
                self.need_restart = True
        lang_combo.currentIndexChanged.connect(on_lang)
        gui_widgets.append((lang_label, lang_combo))

        nz_help = _('Number of zeros displayed after the decimal point. For example, if this is set to 2, "1." will be displayed as "1.00"')
        nz_label = HelpLabel(_('Zeros after decimal point') + ':', nz_help)
        nz = QSpinBox()
        nz.setMinimum(0)
        nz.setMaximum(self.decimal_point)
        nz.setValue(self.num_zeros)
        if not self.config.is_modifiable('num_zeros'):
            for w in [nz, nz_label]: w.setEnabled(False)
        def on_nz():
            value = nz.value()
            if self.num_zeros != value:
                self.num_zeros = value
                self.config.set_key('num_zeros', value, True)
                self.history_list.update()
                self.history_updated_signal.emit() # inform things like address_dialog that there's a new history
                self.address_list.update()
        nz.valueChanged.connect(on_nz)
        gui_widgets.append((nz_label, nz))

        def on_customfee(x):
            amt = customfee_e.get_amount()
            m = int(amt * 1000.0) if amt is not None else None
            self.config.set_key('customfee', m)
            self.fee_slider.update()
            self.fee_slider_mogrifier()

        customfee_e = BTCSatsByteEdit()
        customfee_e.setAmount(self.config.custom_fee_rate() / 1000.0 if self.config.has_custom_fee_rate() else None)
        customfee_e.textChanged.connect(on_customfee)
        customfee_label = HelpLabel(_('Custom Fee Rate'), _('Custom Fee Rate in Satoshis per byte'))
        fee_widgets.append((customfee_label, customfee_e))

        feebox_cb = QCheckBox(_('Edit fees manually'))
        feebox_cb.setChecked(self.config.get('show_fee', False))
        feebox_cb.setToolTip(_("Show fee edit box in send tab."))
        def on_feebox(x):
            self.config.set_key('show_fee', x == Qt.Checked)
            self.fee_e.setVisible(bool(x))
        feebox_cb.stateChanged.connect(on_feebox)
        fee_widgets.append((feebox_cb, None))

        msg = _('OpenAlias record, used to receive coins and to sign payment requests.') + '\n\n'\
              + _('The following alias providers are available:') + '\n'\
              + '\n'.join(['https://cryptoname.co/', 'http://xmr.link']) + '\n\n'\
              + 'For more information, see http://openalias.org'
        alias_label = HelpLabel(_('OpenAlias') + ':', msg)
        alias = self.config.get('alias','')
        alias_e = QLineEdit(alias)
        def set_alias_color():
            if not self.config.get('alias'):
                alias_e.setStyleSheet("")
                return
            if self.alias_info:
                alias_addr, alias_name, validated = self.alias_info
                alias_e.setStyleSheet((ColorScheme.GREEN if validated else ColorScheme.RED).as_stylesheet(True))
            else:
                alias_e.setStyleSheet(ColorScheme.RED.as_stylesheet(True))
        def on_alias_edit():
            alias_e.setStyleSheet("")
            alias = str(alias_e.text())
            self.config.set_key('alias', alias, True)
            if alias:
                self.fetch_alias()
        set_alias_color()
        self.alias_received_signal.connect(set_alias_color)
        alias_e.editingFinished.connect(on_alias_edit)
        id_widgets.append((alias_label, alias_e))

        # SSL certificate
        msg = ' '.join([
            _('SSL certificate used to sign payment requests.'),
            _('Use setconfig to set ssl_chain and ssl_privkey.'),
        ])
        if self.config.get('ssl_privkey') or self.config.get('ssl_chain'):
            try:
                SSL_identity = paymentrequest.check_ssl_config(self.config)
                SSL_error = None
            except BaseException as e:
                SSL_identity = "error"
                SSL_error = str(e)
        else:
            SSL_identity = ""
            SSL_error = None
        SSL_id_label = HelpLabel(_('SSL certificate') + ':', msg)
        SSL_id_e = QLineEdit(SSL_identity)
        SSL_id_e.setStyleSheet((ColorScheme.RED if SSL_error else ColorScheme.GREEN).as_stylesheet(True) if SSL_identity else '')
        if SSL_error:
            SSL_id_e.setToolTip(SSL_error)
        SSL_id_e.setReadOnly(True)
        id_widgets.append((SSL_id_label, SSL_id_e))

        units = ['BCH', 'mBCH', 'cash']
        msg = _('Base unit of your wallet.')\
              + '\n1 BCH = 1,000 mBCH = 1,000,000 cash.\n' \
              + _(' These settings affects the fields in the Send tab')+' '
        unit_label = HelpLabel(_('Base unit') + ':', msg)
        unit_combo = QComboBox()
        unit_combo.addItems(units)
        unit_combo.setCurrentIndex(units.index(self.base_unit()))
        def on_unit(x, nz):
            unit_result = units[unit_combo.currentIndex()]
            if self.base_unit() == unit_result:
                return
            edits = self.amount_e, self.fee_e, self.receive_amount_e
            amounts = [edit.get_amount() for edit in edits]
            if unit_result == 'BCH':
                self.decimal_point = 8
            elif unit_result == 'mBCH':
                self.decimal_point = 5
            elif unit_result == 'cash':
                self.decimal_point = 2
            else:
                raise Exception('Unknown base unit')
            self.config.set_key('decimal_point', self.decimal_point, True)
            nz.setMaximum(self.decimal_point)
            self.history_list.update()
            self.history_updated_signal.emit() # inform things like address_dialog that there's a new history
            self.request_list.update()
            self.address_list.update()
            for edit, amount in zip(edits, amounts):
                edit.setAmount(amount)
            self.update_status()
        unit_combo.currentIndexChanged.connect(lambda x: on_unit(x, nz))
        gui_widgets.append((unit_label, unit_combo))



        block_explorers = web.BE_sorted_list()
        msg = _('Choose which online block explorer to use for functions that open a web browser')
        block_ex_label = HelpLabel(_('Online Block Explorer') + ':', msg)
        block_ex_combo = QComboBox()
        block_ex_combo.addItems(block_explorers)
        block_ex_combo.setCurrentIndex(block_ex_combo.findText(web.BE_from_config(self.config)))
        def on_be(x):
            be_result = block_explorers[block_ex_combo.currentIndex()]
            self.config.set_key('block_explorer', be_result, True)
        block_ex_combo.currentIndexChanged.connect(on_be)
        gui_widgets.append((block_ex_label, block_ex_combo))

        from electroncash import qrscanner
        system_cameras = qrscanner._find_system_cameras()
        qr_combo = QComboBox()
        qr_combo.addItem("Default","default")
        for camera, device in system_cameras.items():
            qr_combo.addItem(camera, device)
        #combo.addItem("Manually specify a device", config.get("video_device"))
        index = qr_combo.findData(self.config.get("video_device"))
        qr_combo.setCurrentIndex(index)
        msg = _("Install the zbar package to enable this.")
        qr_label = HelpLabel(_('Video Device') + ':', msg)
        qr_combo.setEnabled(qrscanner.libzbar is not None)
        on_video_device = lambda x: self.config.set_key("video_device", qr_combo.itemData(x), True)
        qr_combo.currentIndexChanged.connect(on_video_device)
        gui_widgets.append((qr_label, qr_combo))

        colortheme_combo = QComboBox()
        colortheme_combo.addItem(_('Light'), 'default')
        colortheme_combo.addItem(_('Dark'), 'dark')
        theme_name = self.config.get('qt_gui_color_theme', 'default')
        dark_theme_available = self.gui_object.is_dark_theme_available()
        if theme_name == 'dark' and not dark_theme_available:
            theme_name = 'default'
        index = colortheme_combo.findData(theme_name)
        if index < 0: index = 0
        colortheme_combo.setCurrentIndex(index)
        msg = ( _("Dark theme support requires the package 'QDarkStyle' (typically installed via the 'pip3' command on Unix & macOS).")
               if not dark_theme_available
               else '' )
        lbltxt = _('Color theme') + ':'
        colortheme_label = HelpLabel(lbltxt, msg) if msg else QLabel(lbltxt)
        def on_colortheme(x):
            item_data = colortheme_combo.itemData(x)
            if not dark_theme_available and item_data == 'dark':
                self.show_error(_("Dark theme is not available. Please install QDarkStyle to access this feature."))
                colortheme_combo.setCurrentIndex(0)
                return
            self.config.set_key('qt_gui_color_theme', item_data, True)
            if theme_name != item_data:
                self.need_restart = True
        colortheme_combo.currentIndexChanged.connect(on_colortheme)
        gui_widgets.append((colortheme_label, colortheme_combo))

        gui_widgets.append((None, None)) # spacer
        updatecheck_cb = QCheckBox(_("Automatically check for updates"))
        updatecheck_cb.setChecked(self.gui_object.has_auto_update_check())
        updatecheck_cb.setToolTip(_("Enable this option if you wish to be notified as soon as a new version of Electron Cash becomes available"))
        def on_set_updatecheck(v):
            self.gui_object.set_auto_update_check(v == Qt.Checked)
        updatecheck_cb.stateChanged.connect(on_set_updatecheck)
        gui_widgets.append((updatecheck_cb, None))


        usechange_cb = QCheckBox(_('Use change addresses'))
        usechange_cb.setChecked(self.wallet.use_change)
        def on_usechange(x):
            usechange_result = x == Qt.Checked
            if self.wallet.use_change != usechange_result:
                self.wallet.use_change = usechange_result
                self.wallet.storage.put('use_change', self.wallet.use_change)
                multiple_cb.setEnabled(self.wallet.use_change)
        usechange_cb.stateChanged.connect(on_usechange)
        usechange_cb.setToolTip(_('Using change addresses makes it more difficult for other people to track your transactions.'))
        tx_widgets.append((usechange_cb, None))

        def on_multiple(x):
            multiple = x == Qt.Checked
            if self.wallet.multiple_change != multiple:
                self.wallet.multiple_change = multiple
                self.wallet.storage.put('multiple_change', multiple)
        multiple_change = self.wallet.multiple_change
        multiple_cb = QCheckBox(_('Use multiple change addresses'))
        multiple_cb.setEnabled(self.wallet.use_change)
        multiple_cb.setToolTip('\n'.join([
            _('In some cases, use up to 3 change addresses in order to break '
              'up large coin amounts and obfuscate the recipient address.'),
            _('This may result in higher transactions fees.')
        ]))
        multiple_cb.setChecked(multiple_change)
        multiple_cb.stateChanged.connect(on_multiple)
        tx_widgets.append((multiple_cb, None))

        def fmt_docs(key, klass):
            lines = [ln.lstrip(" ") for ln in klass.__doc__.split("\n")]
            return '\n'.join([key, "", " ".join(lines)])

        def on_unconf(x):
            self.config.set_key('confirmed_only', bool(x))
        conf_only = self.config.get('confirmed_only', False)
        unconf_cb = QCheckBox(_('Spend only confirmed coins'))
        unconf_cb.setToolTip(_('Spend only confirmed inputs.'))
        unconf_cb.setChecked(conf_only)
        unconf_cb.stateChanged.connect(on_unconf)
        tx_widgets.append((unconf_cb, None))

        # Fiat Currency
        hist_checkbox = QCheckBox()
        fiat_address_checkbox = QCheckBox()
        ccy_combo = QComboBox()
        ex_combo = QComboBox()

        def on_opret(x):
            self.config.set_key('enable_opreturn', bool(x))
            if not x:
                self.message_opreturn_e.setText("")
                self.op_return_toolong = False
            self.message_opreturn_e.setHidden(not x)
            self.opreturn_rawhex_cb.setHidden(not x)
            self.opreturn_label.setHidden(not x)

        enable_opreturn = bool(self.config.get('enable_opreturn'))
        opret_cb = QCheckBox(_('Enable OP_RETURN output'))
        opret_cb.setToolTip(_('Enable posting messages with OP_RETURN.'))
        opret_cb.setChecked(enable_opreturn)
        opret_cb.stateChanged.connect(on_opret)
        tx_widgets.append((opret_cb,None))

        def on_slptok_pref(x):
            x = bool(x)
            self.config.set_key('enable_slp', x)

            wallet = self.wallet

            self.slp_amount_e.setHidden(not x)
            self.slp_max_button.setHidden(not x)
            self.token_type_combo.setHidden(not x)
            self.slp_amount_label.setHidden(not x)
            self.slp_token_type_label.setHidden(not x)

            if x:
                self.toggle_tab(self.slp_mgt_tab, 1)
                self.toggle_tab(self.slp_history_tab, 1)
                opret_cb.setChecked(False)
                opret_cb.setDisabled(True)
                self.config.set_key('enable_opreturn',False)
                self.toggle_cashaddr(2, True)
            else:
                self.toggle_tab(self.slp_mgt_tab, 2)
                self.toggle_tab(self.slp_history_tab, 2)
                opret_cb.setEnabled(True)
                self.slp_amount_e.setAmount(0)
                self.slp_amount_e.setText("")
                self.token_type_combo.setCurrentIndex(0)
                self.toggle_cashaddr(1, True)

            wallet.enable_slp() if x else wallet.disable_slp()

            self.update_token_type_combo()
            self.update_cashaddr_icon()
            self.update_tabs()

        enable_slp = bool(self.config.get('enable_slp'))
        on_slptok_pref(enable_slp)
        slp_cb = QCheckBox(_('Enable SLP tokens'))
        slp_cb.setToolTip(_('Enable managing and sending SLP tokens.'))
        slp_cb.setChecked(enable_slp)
        slp_cb.stateChanged.connect(on_slptok_pref)
        tx_widgets.append((slp_cb, None))

        def update_currencies():
            if not self.fx: return
            currencies = sorted(self.fx.get_currencies(self.fx.get_history_config()))
            ccy_combo.clear()
            ccy_combo.addItems([_('None')] + currencies)
            if self.fx.is_enabled():
                ccy_combo.setCurrentIndex(ccy_combo.findText(self.fx.get_currency()))

        def update_history_cb():
            if not self.fx: return
            hist_checkbox.setChecked(self.fx.get_history_config())
            hist_checkbox.setEnabled(self.fx.is_enabled())

        def update_fiat_address_cb():
            if not self.fx: return
            fiat_address_checkbox.setChecked(self.fx.get_fiat_address_config())

        def update_exchanges():
            if not self.fx: return
            b = self.fx.is_enabled()
            ex_combo.setEnabled(b)
            if b:
                h = self.fx.get_history_config()
                c = self.fx.get_currency()
                exchanges = self.fx.get_exchanges_by_ccy(c, h)
            else:
                exchanges = self.fx.get_exchanges_by_ccy('USD', False)
            ex_combo.clear()
            ex_combo.addItems(sorted(exchanges))
            ex_combo.setCurrentIndex(ex_combo.findText(self.fx.config_exchange()))

        def on_currency(hh):
            if not self.fx: return
            b = bool(ccy_combo.currentIndex())
            ccy = str(ccy_combo.currentText()) if b else None
            self.fx.set_enabled(b)
            if b and ccy != self.fx.ccy:
                self.fx.set_currency(ccy)
            update_history_cb()
            update_exchanges()
            self.update_fiat()

        def on_exchange(idx):
            exchange = str(ex_combo.currentText())
            if self.fx and self.fx.is_enabled() and exchange and exchange != self.fx.exchange.name():
                self.fx.set_exchange(exchange)

        def on_history(checked):
            if not self.fx: return
            self.fx.set_history_config(checked)
            update_exchanges()
            self.history_list.refresh_headers()
            self.slp_history_list.refresh_headers()
            if self.fx.is_enabled() and checked:
                # reset timeout to get historical rates
                self.fx.timeout = 0

        def on_fiat_address(checked):
            if not self.fx: return
            self.fx.set_fiat_address_config(checked)
            self.address_list.refresh_headers()
            self.address_list.update()

        update_currencies()
        update_history_cb()
        update_fiat_address_cb()
        update_exchanges()
        ccy_combo.currentIndexChanged.connect(on_currency)
        hist_checkbox.stateChanged.connect(on_history)
        fiat_address_checkbox.stateChanged.connect(on_fiat_address)
        ex_combo.currentIndexChanged.connect(on_exchange)

        fiat_widgets = []
        fiat_widgets.append((QLabel(_('Fiat currency')), ccy_combo))
        fiat_widgets.append((QLabel(_('Show history rates')), hist_checkbox))
        fiat_widgets.append((QLabel(_('Show Fiat balance for addresses')), fiat_address_checkbox))
        fiat_widgets.append((QLabel(_('Source')), ex_combo))

        tabs_info = [
            (fee_widgets, _('Fees')),
            (tx_widgets, _('Transactions')),
            (gui_widgets, _('General')),
            (fiat_widgets, _('Fiat')),
            (id_widgets, _('Identity')),
        ]
        for widgets, name in tabs_info:
            tab = QWidget()
            grid = QGridLayout(tab)
            grid.setColumnStretch(0,1)
            for a,b in widgets:
                i = grid.rowCount()
                if b:
                    if a:
                        grid.addWidget(a, i, 0)
                    grid.addWidget(b, i, 1)
                else:
                    if a:
                        grid.addWidget(a, i, 0, 1, 2)
                    else:
                        grid.addItem(QSpacerItem(15, 15), i, 0, 1, 2)
            tabs.addTab(tab, name)

        vbox.addWidget(tabs)
        vbox.addStretch(1)
        vbox.addLayout(Buttons(CloseButton(d)))
        d.setLayout(vbox)

        # run the dialog
        d.exec_()
        d.setParent(None) # for Python GC

        if self.fx:
            self.fx.timeout = 0

        self.alias_received_signal.disconnect(set_alias_color)

        run_hook('close_settings_dialog')
        if self.need_restart:
            self.show_warning(_('Please restart Electron Cash to activate the new GUI settings'), title=_('Success'))


    def closeEvent(self, event):
        # It seems in some rare cases this closeEvent() is called twice
        if not self.cleaned_up:
            self.cleaned_up = True
            self.clean_up()
        event.accept()

    def is_alive(self): return bool(not getattr(self, 'cleaned_up', True) and getattr(self, 'wallet', None))

    def clean_up_connections(self):
        def disconnect_signals():
            for attr_name in dir(self):
                if attr_name.endswith("_signal"):
                    sig = getattr(self, attr_name)
                    if isinstance(sig, pyqtBoundSignal):
                        try: sig.disconnect()
                        except TypeError: pass # no connections
                elif attr_name.endswith("__RateLimiter"): # <--- NB: this needs to match the attribute name in util.py rate_limited decorator
                    rl_obj = getattr(self, attr_name)
                    if isinstance(rl_obj, RateLimiter):
                        rl_obj.kill_timer()
            try: self.disconnect()
            except TypeError: pass
        def disconnect_network_callbacks():
            if self.network:
                self.network.unregister_callback(self.on_network)
                self.network.unregister_callback(self.on_quotes)
                self.network.unregister_callback(self.on_history)
        # /
        disconnect_network_callbacks()
        disconnect_signals()

    def clean_up_children(self):
        # the menu bar and status bar hold references to self, so clear them to help GC this window
        if self.menuBar():
            self.menuBar().clear()  # Note we need to clear here rather than setParent(None) to avoid a crash bug. See #1167
        self.setStatusBar(None)
        # Reparent children to 'None' so python GC can clean them up sooner rather than later.
        # This also hopefully helps accelerate this window's GC.
        children = [c for c in self.children()
                    if (isinstance(c, (QWidget,QAction,QShortcut,TaskThread))
                        and not isinstance(c, (QStatusBar, QMenuBar, QFocusFrame)))]
        for c in children:
            try: c.disconnect()
            except TypeError: pass
            c.setParent(None)

    def clean_up(self):
        self.wallet.thread.stop()
        self.wallet.thread.wait() # Join the thread to make sure it's really dead.

        # We catch these errors with the understanding that there is no recovery at
        # this point, given user has likely performed an action we cannot recover
        # cleanly from.  So we attempt to exit as cleanly as possible.
        try:
            self.config.set_key("is_maximized", self.isMaximized())
            self.config.set_key("console-history", self.console.history[-50:], True)
        except (OSError, PermissionError) as e:
            self.print_error("unable to write to config (directory removed?)", e)

        if not self.isMaximized():
            try:
                g = self.geometry()
                self.wallet.storage.put("winpos-qt", [g.left(),g.top(),g.width(),g.height()])
            except (OSError, PermissionError) as e:
                self.print_error("unable to write to wallet storage (directory removed?)", e)

        # Should be no side-effects in this function relating to file access past this point.
        if self.qr_window:
            self.qr_window.close()
            self.qr_window = None # force GC sooner rather than later.
        self.close_wallet()


        try: self.gui_object.timer.timeout.disconnect(self.timer_actions)
        except TypeError: pass # defensive programming: this can happen if we got an exception before the timer action was connected

        self.gui_object.close_window(self) # implicitly runs the hook: on_close_window

        # At this point all plugins should have removed any references to this window.
        # Now, just to be paranoid, do some active destruction of signal/slot connections as well as
        # Removing child widgets forcefully to speed up Python's own GC of this window.
        self.clean_up_connections()
        self.clean_up_children()


    def internal_plugins_dialog(self):
        if self.internalpluginsdialog:
            # NB: reentrance here is possible due to the way the window menus work on MacOS.. so guard against it
            self.internalpluginsdialog.raise_()
            return
        d = WindowModalDialog(self.top_level_window(), _('Optional Features'))
        weakD = Weak.ref(d)

        gui_object = self.gui_object
        plugins = gui_object.plugins

        vbox = QVBoxLayout(d)

        # plugins
        scroll = QScrollArea()
        scroll.setEnabled(True)
        scroll.setWidgetResizable(True)
        scroll.setMinimumSize(400,250)
        vbox.addWidget(scroll)

        w = QWidget()
        scroll.setWidget(w)
        w.setMinimumHeight(plugins.get_internal_plugin_count() * 35)

        grid = QGridLayout()
        grid.setColumnStretch(0,1)
        weakGrid = Weak.ref(grid)
        w.setLayout(grid)

        settings_widgets = Weak.ValueDictionary()

        def enable_settings_widget(p, name, i):
            widget = settings_widgets.get(name)
            grid = weakGrid()
            d = weakD()
            if d and grid and not widget and p and p.requires_settings():
                widget = settings_widgets[name] = p.settings_widget(d)
                grid.addWidget(widget, i, 1)
            if widget:
                widget.setEnabled(bool(p and p.is_enabled()))
                if not p:
                    # Need to delete settings widget because keeping it around causes bugs as it points to a now-dead plugin instance
                    settings_widgets.pop(name)
                    widget.hide(); widget.setParent(None); widget.deleteLater(); widget = None

        def do_toggle(weakCb, name, i):
            cb = weakCb()
            if cb:
                p = plugins.toggle_internal_plugin(name)
                cb.setChecked(bool(p))
                enable_settings_widget(p, name, i)
                # All plugins get this whenever one is toggled.
                run_hook('init_qt', gui_object)

        for i, descr in enumerate(plugins.internal_plugin_metadata.values()):
            name = descr['__name__']
            p = plugins.get_internal_plugin(name)
            if descr.get('registers_keystore'):
                continue
            try:
                cb = QCheckBox(descr['fullname'])
                weakCb = Weak.ref(cb)
                plugin_is_loaded = p is not None
                cb_enabled = (not plugin_is_loaded and plugins.is_internal_plugin_available(name, self.wallet)
                              or plugin_is_loaded and p.can_user_disable())
                cb.setEnabled(cb_enabled)
                cb.setChecked(plugin_is_loaded and p.is_enabled())
                grid.addWidget(cb, i, 0)
                enable_settings_widget(p, name, i)
                cb.clicked.connect(partial(do_toggle, weakCb, name, i))
                msg = descr['description']
                if descr.get('requires'):
                    msg += '\n\n' + _('Requires') + ':\n' + '\n'.join(map(lambda x: x[1], descr.get('requires')))
                grid.addWidget(HelpButton(msg), i, 2)
            except Exception:
                self.print_msg("error: cannot display plugin", name)
                traceback.print_exc(file=sys.stdout)
        grid.setRowStretch(len(plugins.internal_plugin_metadata.values()), 1)
        vbox.addLayout(Buttons(CloseButton(d)))
        self.internalpluginsdialog = d
        d.exec_()
        self.internalpluginsdialog = None # Python GC please!

    def external_plugins_dialog(self):
        if self.externalpluginsdialog:
            # NB: reentrance here is possible due to the way the window menus work on MacOS.. so guard against it
            self.externalpluginsdialog.raise_()
            return
        from . import external_plugins_window
        d = external_plugins_window.ExternalPluginsDialog(self, _('Plugin Manager'))
        self.externalpluginsdialog = d
        d.exec_()
        self.externalpluginsdialog = None # allow python to GC

    def cpfp(self, parent_tx, new_tx):
        total_size = parent_tx.estimated_size() + new_tx.estimated_size()
        d = WindowModalDialog(self.top_level_window(), _('Child Pays for Parent'))
        vbox = QVBoxLayout(d)
        msg = (
            "A CPFP is a transaction that sends an unconfirmed output back to "
            "yourself, with a high fee. The goal is to have miners confirm "
            "the parent transaction in order to get the fee attached to the "
            "child transaction.")
        vbox.addWidget(WWLabel(_(msg)))
        msg2 = ("The proposed fee is computed using your "
            "fee/kB settings, applied to the total size of both child and "
            "parent transactions. After you broadcast a CPFP transaction, "
            "it is normal to see a new unconfirmed transaction in your history.")
        vbox.addWidget(WWLabel(_(msg2)))
        grid = QGridLayout()
        grid.addWidget(QLabel(_('Total size') + ':'), 0, 0)
        grid.addWidget(QLabel('%d bytes'% total_size), 0, 1)
        max_fee = new_tx.output_value()
        grid.addWidget(QLabel(_('Input amount') + ':'), 1, 0)
        grid.addWidget(QLabel(self.format_amount(max_fee) + ' ' + self.base_unit()), 1, 1)
        output_amount = QLabel('')
        grid.addWidget(QLabel(_('Output amount') + ':'), 2, 0)
        grid.addWidget(output_amount, 2, 1)
        fee_e = BTCAmountEdit(self.get_decimal_point)
        def f(x):
            a = max_fee - fee_e.get_amount()
            output_amount.setText((self.format_amount(a) + ' ' + self.base_unit()) if a else '')
        fee_e.textChanged.connect(f)
        fee = self.config.fee_per_kb() * total_size / 1000
        fee_e.setAmount(fee)
        grid.addWidget(QLabel(_('Fee' + ':')), 3, 0)
        grid.addWidget(fee_e, 3, 1)
        def on_rate(dyn, pos, fee_rate):
            fee = fee_rate * total_size / 1000
            fee = min(max_fee, fee)
            fee_e.setAmount(fee)
        fee_slider = FeeSlider(self, self.config, on_rate)
        fee_slider.update()
        grid.addWidget(fee_slider, 4, 1)
        vbox.addLayout(grid)
        vbox.addLayout(Buttons(CancelButton(d), OkButton(d)))
        result = d.exec_()
        d.setParent(None) # So Python can GC
        if not result:
            return
        fee = fee_e.get_amount()
        if fee > max_fee:
            self.show_error(_('Max fee exceeded'))
            return
        new_tx = self.wallet.cpfp(parent_tx, fee)
        if new_tx is None:
            self.show_error(_('CPFP no longer valid'))
            return
        self.show_transaction(new_tx)

    def rebuild_history(self):
        if self.gui_object.warn_if_no_network(self):
            # Don't allow if offline mode.
            return
        msg = ' '.join([
            _('This feature is intended to allow you to rebuild a wallet if it has become corrupted.'),
            "\n\n"+_('Your entire transaction history will be downloaded again from the server and verified from the blockchain.'),
            _('Just to be safe, back up your wallet file first!'),
            "\n\n"+_("Rebuild this wallet's history now?")
        ])
        if self.question(msg, title=_("Rebuild Wallet History")):
            try:
                self.wallet.rebuild_history()
            except RuntimeError as e:
                self.show_error(str(e))

class TxUpdateMgr(QObject, PrintError):
    ''' Manages new transaction notifications and transaction verified
    notifications from the network thread. It collates them and sends them to
    the appropriate GUI controls in the main_window in an efficient manner. '''
    def __init__(self, main_window_parent):
        assert isinstance(main_window_parent, ElectrumWindow), "{} must be constructed with an ElectrumWindow as its parent.".format(__class__.__name__)
        super().__init__(main_window_parent)
        self.lock = threading.Lock()  # used to lock thread-shared attrs below
        # begin thread-shared attributes
        self.notif_q = []
        self.verif_q = []
        self.need_process_v, self.need_process_n = False, False
        # /end thread-shared attributes
        self.parent().history_updated_signal.connect(self.verifs_get_and_clear, Qt.DirectConnection)  # immediately clear verif_q on history update because it would be redundant to keep the verify queue around after a history list update
        self.parent().on_timer_signal.connect(self.do_check, Qt.DirectConnection)  # hook into main_window's timer_actions function

    def diagnostic_name(self):
        return self.parent().diagnostic_name() + "." + __class__.__name__

    def do_check(self):
        ''' Called from timer_actions in main_window to check if notifs or
        verifs need to update the GUI.
          - Checks the need_process_[v|n] flags
          - If either flag is set, call the @rate_limited process_verifs
            and/or process_notifs functions which update GUI parent in a
            rate-limited (collated) fashion (for decent GUI responsiveness). '''
        with self.lock:
            bV, bN = self.need_process_v, self.need_process_n
            self.need_process_v, self.need_process_n = False, False
        if bV: self.process_verifs()  # rate_limited call (1 per second)
        if bN: self.process_notifs()  # rate_limited call (1 per 15 seconds)

    def verifs_get_and_clear(self):
        ''' Clears the verif_q. This is called from the network
        thread for the 'verified2' event as well as from the below
        update_verifs (GUI thread), hence the lock. '''
        with self.lock:
            ret = self.verif_q
            self.verif_q = []
            self.need_process_v = False
            return ret

    def notifs_get_and_clear(self):
        with self.lock:
            ret = self.notif_q
            self.notif_q = []
            self.need_process_n = False
            return ret

    def verif_add(self, args):
        # args: [wallet, tx_hash, height, conf, timestamp]
        # filter out tx's not for this wallet
        if args[0] is getattr(self.parent(), 'wallet', None):  # parent().wallet is not always defined when starting up
            with self.lock:
                self.verif_q.append(args[1:])
                self.need_process_v = True

    def notif_add(self, args):
        tx, wallet = args
        # filter out tx's not for this wallet
        if wallet is getattr(self.parent(), 'wallet', None):  # parent().wallet is not always defined when starting up
            with self.lock:
                self.notif_q.append(tx)
                self.need_process_n = True

    @rate_limited(1.0, ts_after=True)
    def process_verifs(self):
        ''' Update history list with tx's from verifs_q, but limit the
        GUI update rate to once per second. '''
        items = self.verifs_get_and_clear()
        parent = self.parent()
        if items and parent and not parent.cleaned_up:
            parent.history_list.setUpdatesEnabled(False)
            parent.slp_history_list.setUpdatesEnabled(False)
            n_updates = 0
            for item in items:
                did_update = parent.history_list.update_item(*item)
                parent.slp_history_list.update_item_netupdate(*item)
                n_updates += 1 if did_update else 0
            self.print_error("Updated {}/{} verified txs in GUI"
                             .format(n_updates, len(items)))
            parent.slp_history_list.setUpdatesEnabled(True)
            parent.history_list.setUpdatesEnabled(True)
            parent.update_status()

    @rate_limited(15.0)
    def process_notifs(self):
        parent = self.parent()
        if parent and parent.network and parent.network.is_connected() and not parent.cleaned_up:
            n_ok = 0
            txns = self.notifs_get_and_clear()
            if txns:
                # Combine the transactions
                total_amount = 0
                tokens_included = set()
                for tx in txns:
                    if tx:
                        is_relevant, is_mine, v, fee = parent.wallet.get_wallet_delta(tx)
                        if v > 0 and is_relevant:
                            total_amount += v
                            n_ok += 1
                        if parent.config.get('enable_slp'):
                            try:
                                tti = parent.wallet.tx_tokinfo[tx.txid()]
                                tokens_included.add(parent.wallet.token_types.get(tti['token_id'],{}).get('name','unknown'))
                            except KeyError:
                                pass
                if tokens_included:
                    tokstring = _('. Tokens included: ') + ', '.join(sorted(tokens_included))
                else:
                    tokstring = ''
                if n_ok:
                    self.print_error("Notifying GUI %d tx"%(n_ok))
                    if n_ok > 1:
                        parent.notify(_("{} new transactions received: Total amount received in the new transactions {}{}")
                                    .format(n_ok, parent.format_amount_and_units(total_amount), tokstring))
                    else:
                        parent.notify(_("New transaction received: {}{}").format(parent.format_amount_and_units(total_amount), tokstring))
<|MERGE_RESOLUTION|>--- conflicted
+++ resolved
@@ -236,7 +236,6 @@
         gui_object.timer.timeout.connect(self.timer_actions)
         self.fetch_alias()
 
-<<<<<<< HEAD
     def update_token_type_combo(self):
         self.token_type_combo.clear()
         self.token_type_combo.addItem(QIcon(':icons/tab_coins.png'), 'None', None)
@@ -250,14 +249,10 @@
             for token_id,i in sorted_items:
                 self.token_type_combo.addItem(QIcon(':icons/tab_slp_icon.png'),i['name'], token_id)
 
-    def on_history(self, b):
-        self.new_fx_history_signal.emit()
-=======
     def on_history(self, event, *args):
         # NB: event should always be 'history'
         if not args or args[0] is self.wallet:
             self.new_fx_history_signal.emit()
->>>>>>> 3f0572d3
 
     @rate_limited(3.0) # Rate limit to no more than once every 3 seconds
     def on_fx_history(self):
