#!/usr/bin/env python3
#
# Electrum - lightweight Bitcoin client
# Copyright (C) 2015 Thomas Voegtlin
#
# Permission is hereby granted, free of charge, to any person
# obtaining a copy of this software and associated documentation files
# (the "Software"), to deal in the Software without restriction,
# including without limitation the rights to use, copy, modify, merge,
# publish, distribute, sublicense, and/or sell copies of the Software,
# and to permit persons to whom the Software is furnished to do so,
# subject to the following conditions:
#
# The above copyright notice and this permission notice shall be
# included in all copies or substantial portions of the Software.
#
# THE SOFTWARE IS PROVIDED "AS IS", WITHOUT WARRANTY OF ANY KIND,
# EXPRESS OR IMPLIED, INCLUDING BUT NOT LIMITED TO THE WARRANTIES OF
# MERCHANTABILITY, FITNESS FOR A PARTICULAR PURPOSE AND
# NONINFRINGEMENT. IN NO EVENT SHALL THE AUTHORS OR COPYRIGHT HOLDERS
# BE LIABLE FOR ANY CLAIM, DAMAGES OR OTHER LIABILITY, WHETHER IN AN
# ACTION OF CONTRACT, TORT OR OTHERWISE, ARISING FROM, OUT OF OR IN
# CONNECTION WITH THE SOFTWARE OR THE USE OR OTHER DEALINGS IN THE
# SOFTWARE.
from .util import *
from electroncash.i18n import _
from electroncash.plugins import run_hook


class UTXOList(MyTreeWidget):
    filter_columns = [0, 2]  # Address, Label
    col_output_point = 4  # <-- index of the 'Output point' column. make sure to update this if you modify the header below...

    def __init__(self, parent=None):
        MyTreeWidget.__init__(self, parent, self.create_menu, [ _('Address'), _('Label'), _('Amount'), _('Height'), _('Output point')], 1)
        self.setSelectionMode(QAbstractItemView.ExtendedSelection)
        self.setSortingEnabled(True)
        # force attributes to always be defined, even if None, at construction.
        self.wallet = self.parent.wallet
        self.utxos = list()
        # cache some values to avoid constructing Qt objects for every pass through self.on_update (this is important for large wallets)
        self.monospaceFont = QFont(MONOSPACE_FONT)
        self.lightBlue = QColor('lightblue') if not ColorScheme.dark_scheme else QColor('blue')
        self.blue = ColorScheme.BLUE.as_color(True)
        self.cyanBlue = QColor('#3399ff')

    def get_name(self, x):
        return x.get('prevout_hash') + ":%d"%x.get('prevout_n')

    def get_name_short(self, x):
        return x.get('prevout_hash')[:10] + '...' + ":%d"%x.get('prevout_n')

    @rate_limited(1.0, ts_after=True) # performance tweak -- limit updates to no more than oncer per second
    def update(self):
        if self.wallet and (not self.wallet.thread or not self.wallet.thread.isRunning()):
            # short-cut return if window was closed and wallet is stopped
            return
        super().update()

    def on_update(self):
        prev_selection = self.get_selected() # cache previous selection, if any
        self.clear()
        self.wallet = self.parent.wallet
        if not self.wallet: return
        self.utxos = self.wallet.get_utxos()
        for x in self.utxos:
            address = x['address']
            address_text = address.to_ui_string()
            height = x['height']
            name = self.get_name(x)
            name_short = self.get_name_short(x)
            label = self.wallet.get_label(x['prevout_hash'])
            amount = self.parent.format_amount(x['value'], is_diff=False, whitespaces=True)
            utxo_item = SortableTreeWidgetItem([address_text, label, amount,
                                                str(height), name_short])
            if label:
                utxo_item.setToolTip(1, label)  # just in case it doesn't fit horizontally, we also provide it as a tool tip where hopefully it won't be elided
            utxo_item.setToolTip(4, name)  # just in case they like to see lots of hex digits :)
            utxo_item.DataRole = Qt.UserRole+100 # set this here to avoid sorting based on Qt.UserRole+1
            utxo_item.setFont(0, self.monospaceFont)
            utxo_item.setFont(2, self.monospaceFont)
            utxo_item.setFont(4, self.monospaceFont)
            utxo_item.setData(0, Qt.UserRole, name)
            a_frozen = self.wallet.is_frozen(address)
            c_frozen = x['is_frozen_coin']
            toolTipFrozen = ''
            if a_frozen and not c_frozen:
                # address is frozen, coin is not frozen
                # emulate the "Look" off the address_list .py's frozen entry
                utxo_item.setBackground(0, self.lightBlue)
                toolTipFrozen = _("Address is frozen")
            elif c_frozen and not a_frozen:
                # coin is frozen, address is not frozen
                utxo_item.setBackground(0, self.blue)
                toolTipFrozen = _("Coin is frozen")
            elif c_frozen and a_frozen:
                # both coin and address are frozen so color-code it to indicate that.
                utxo_item.setBackground(0, self.lightBlue)
                utxo_item.setForeground(0, self.cyanBlue)
                toolTipFrozen = _("Coin & Address are frozen")
            # save the address-level-frozen and coin-level-frozen flags to the data item for retrieval later in create_menu() below.
            utxo_item.setData(0, Qt.UserRole+1, "{}{}".format(("a" if a_frozen else ""), ("c" if c_frozen else "")))
<<<<<<< HEAD
            run_hook("utxo_list_item_setup", self, utxo_item, x, name)
=======
            if toolTipFrozen:
                utxo_item.setToolTip(0, toolTipFrozen)
>>>>>>> 174e15fe
            self.addChild(utxo_item)
            if name in prev_selection:
                # NB: This needs to be here after the item is added to the widget. See #979.
                utxo_item.setSelected(True) # restore previous selection

    def get_selected(self):
        return { x.data(0, Qt.UserRole) : x.data(0, Qt.UserRole+1) # dict of "name" -> frozen flags string (eg: "ac")
                for x in self.selectedItems() }

    def create_menu(self, position):
        selected = self.get_selected()
        if not selected:
            return
        menu = QMenu()
        coins = filter(lambda x: self.get_name(x) in selected, self.utxos)
        if not coins:
            return
        spendable_coins = list(filter(lambda x: not selected.get(self.get_name(x), ''), coins))
        # Unconditionally add the "Spend" option but leave it disabled if there are no spendable_coins
        menu.addAction(_("Spend"), lambda: self.parent.spend_coins(spendable_coins)).setEnabled(bool(spendable_coins))
        if len(selected) == 1:
            # "Copy ..."
            idx = self.indexAt(position)
            col = idx.column()
            column_title = self.headerItem().text(col)
            copy_text = (self.model().data(idx) if col != self.col_output_point else tuple(selected.keys())[0]).strip()
            menu.addAction(_("Copy {}").format(column_title), lambda: self.parent.app.clipboard().setText(copy_text))

            # single selection, offer them the "Details" option and also coin/address "freeze" status, if any
            txid = list(selected.keys())[0].split(':')[0]
            frozen_flags = list(selected.values())[0]
            tx = self.wallet.transactions.get(txid)
            if tx:
                label = self.wallet.get_label(txid) or None
                menu.addAction(_("Details"), lambda: self.parent.show_transaction(tx, label))
            act = None
            needsep = True
            if 'c' in frozen_flags:
                menu.addSeparator()
                menu.addAction(_("Coin is frozen"), lambda: None).setEnabled(False)
                menu.addAction(_("Unfreeze Coin"), lambda: self.set_frozen_coins(list(selected.keys()), False))
                menu.addSeparator()
                needsep = False
            else:
                menu.addAction(_("Freeze Coin"), lambda: self.set_frozen_coins(list(selected.keys()), True))
            if 'a' in frozen_flags:
                if needsep: menu.addSeparator()
                menu.addAction(_("Address is frozen"), lambda: None).setEnabled(False)
                menu.addAction(_("Unfreeze Address"), lambda: self.set_frozen_addresses_for_coins(list(selected.keys()), False))
            else:
                menu.addAction(_("Freeze Address"), lambda: self.set_frozen_addresses_for_coins(list(selected.keys()), True))
        else:
            # multi-selection
            menu.addSeparator()
            if any(['c' not in flags for flags in selected.values()]):
                # they have some coin-level non-frozen in the selection, so add the menu action "Freeze coins"
                menu.addAction(_("Freeze Coins"), lambda: self.set_frozen_coins(list(selected.keys()), True))
            if any(['c' in flags for flags in selected.values()]):
                # they have some coin-level frozen in the selection, so add the menu action "Unfreeze coins"
                menu.addAction(_("Unfreeze Coins"), lambda: self.set_frozen_coins(list(selected.keys()), False))
            if any(['a' not in flags for flags in selected.values()]):
                # they have some address-level non-frozen in the selection, so add the menu action "Freeze addresses"
                menu.addAction(_("Freeze Addresses"), lambda: self.set_frozen_addresses_for_coins(list(selected.keys()), True))
            if any(['a' in flags for flags in selected.values()]):
                # they have some address-level frozen in the selection, so add the menu action "Unfreeze addresses"
                menu.addAction(_("Unfreeze Addresses"), lambda: self.set_frozen_addresses_for_coins(list(selected.keys()), False))

        menu.exec_(self.viewport().mapToGlobal(position))

    def on_permit_edit(self, item, column):
        # disable editing fields in this tab (labels)
        return False

    def set_frozen_coins(self, coins, b):
        if self.parent:
            self.parent.set_frozen_coin_state(coins, b)

    def set_frozen_addresses_for_coins(self, coins, b):
        if not self.parent: return
        addrs = set()
        for utxo in self.utxos:
            name = self.get_name(utxo)
            if name in coins:
                addrs.add(utxo['address'])
        if addrs:
            self.parent.set_frozen_state(list(addrs), b)

    def update_labels(self):
        root = self.invisibleRootItem()
        child_count = root.childCount()
        for i in range(child_count):
            item = root.child(i)
            try:
                txid = item.data(0, Qt.UserRole).split(':', 1)[0]
            except IndexError:
                continue # name is iinvalid. should be txid:prevout_n
            label = self.wallet.get_label(txid)
            item.setText(1, label)<|MERGE_RESOLUTION|>--- conflicted
+++ resolved
@@ -100,12 +100,9 @@
                 toolTipFrozen = _("Coin & Address are frozen")
             # save the address-level-frozen and coin-level-frozen flags to the data item for retrieval later in create_menu() below.
             utxo_item.setData(0, Qt.UserRole+1, "{}{}".format(("a" if a_frozen else ""), ("c" if c_frozen else "")))
-<<<<<<< HEAD
-            run_hook("utxo_list_item_setup", self, utxo_item, x, name)
-=======
             if toolTipFrozen:
                 utxo_item.setToolTip(0, toolTipFrozen)
->>>>>>> 174e15fe
+            run_hook("utxo_list_item_setup", self, utxo_item, x, name)
             self.addChild(utxo_item)
             if name in prev_selection:
                 # NB: This needs to be here after the item is added to the widget. See #979.
