#!/usr/bin/env python
#
# Electrum - lightweight Bitcoin client
# Copyright (C) 2012 thomasv@gitorious
#
# Permission is hereby granted, free of charge, to any person
# obtaining a copy of this software and associated documentation files
# (the "Software"), to deal in the Software without restriction,
# including without limitation the rights to use, copy, modify, merge,
# publish, distribute, sublicense, and/or sell copies of the Software,
# and to permit persons to whom the Software is furnished to do so,
# subject to the following conditions:
#
# The above copyright notice and this permission notice shall be
# included in all copies or substantial portions of the Software.
#
# THE SOFTWARE IS PROVIDED "AS IS", WITHOUT WARRANTY OF ANY KIND,
# EXPRESS OR IMPLIED, INCLUDING BUT NOT LIMITED TO THE WARRANTIES OF
# MERCHANTABILITY, FITNESS FOR A PARTICULAR PURPOSE AND
# NONINFRINGEMENT. IN NO EVENT SHALL THE AUTHORS OR COPYRIGHT HOLDERS
# BE LIABLE FOR ANY CLAIM, DAMAGES OR OTHER LIABILITY, WHETHER IN AN
# ACTION OF CONTRACT, TORT OR OTHERWISE, ARISING FROM, OUT OF OR IN
# CONNECTION WITH THE SOFTWARE OR THE USE OR OTHER DEALINGS IN THE
# SOFTWARE.

from electroncash.i18n import _
from electroncash.address import Address

from PyQt5.QtCore import *
from PyQt5.QtGui import *
from PyQt5.QtWidgets import *

from .util import *
from .history_list import HistoryList
from .qrtextedit import ShowQRTextEdit


class AddressDialog(WindowModalDialog):

    def __init__(self, parent, address):
        assert isinstance(address, Address)
        WindowModalDialog.__init__(self, parent, _("Address"))
        self.address = address
        self.parent = parent
        self.config = parent.config
        self.wallet = parent.wallet
        self.app = parent.app
        self.saved = True

        self.setMinimumWidth(700)
        vbox = QVBoxLayout()
        self.setLayout(vbox)

        vbox.addWidget(QLabel(_("Address:")))
        self.addr_e = ButtonsLineEdit()
        self.addr_e.addCopyButton(self.app)
        icon = ":icons/qrcode_white.png" if ColorScheme.dark_scheme else ":icons/qrcode.png"
        self.addr_e.addButton(icon, self.show_qr, _("Show QR Code"))
        self.addr_e.setReadOnly(True)
        self.parent.cashaddr_toggled_signal.connect(self.update_addr)
        vbox.addWidget(self.addr_e)
        self.update_addr()

        try:
            # the below line only works for deterministic wallets, other wallets lack this method
            pubkeys = self.wallet.get_public_keys(address)
        except BaseException as e:
            try:
                # ok, now try the usual method for imported wallets, etc
                pubkey = self.wallet.get_public_key(address)
                pubkeys = [pubkey.to_ui_string()]
            except:
                # watching only wallets (totally lacks a private/public key pair for this address)
                pubkeys = None
        if pubkeys:
            vbox.addWidget(QLabel(_("Public keys") + ':'))
            for pubkey in pubkeys:
                pubkey_e = ButtonsLineEdit(pubkey)
                pubkey_e.addCopyButton(self.app)
                vbox.addWidget(pubkey_e)

        try:
            redeem_script = self.wallet.pubkeys_to_redeem_script(pubkeys)
        except BaseException as e:
            redeem_script = None
        if redeem_script:
            vbox.addWidget(QLabel(_("Redeem Script") + ':'))
            redeem_e = ShowQRTextEdit(text=redeem_script)
            redeem_e.addCopyButton(self.app)
            vbox.addWidget(redeem_e)

        vbox.addWidget(QLabel(_("History")))
        self.hw = HistoryList(self.parent)
        self.hw.get_domain = self.get_domain
        vbox.addWidget(self.hw)

        vbox.addLayout(Buttons(CloseButton(self)))
        self.format_amount = self.parent.format_amount
        self.hw.update()

        # connect slots so the embedded history list gets updated whenever the history changes
        parent.history_updated_signal.connect(self.hw.update)
        parent.network_signal.connect(self.got_verified_tx)

    def clean_up(self):
        ''' Call this from parent when dialog is done so it can get gc'd properly '''
<<<<<<< HEAD
        try: self.parent.history_updated_signal.connect(self.hw.update)
        except TypeError: pass
        try: self.parent.network_signal.connect(self.got_verified_tx)
        except TypeError: pass
        try: self.parent.cashaddr_toggled_signal.connect(self.update_addr)
=======
        try: self.parent.history_updated_signal.disconnect(self.hw.update)
        except TypeError: pass
        try: self.parent.network_signal.disconnect(self.got_verified_tx)
        except TypeError: pass
        try: self.parent.cashaddr_toggled_signal.disconnect(self.update_addr)
        except TypeError: pass
        try: self.disconnect()
>>>>>>> 7bc84675
        except TypeError: pass

    def got_verified_tx(self, event, args):
        if event == 'verified':
            self.hw.update_item(*args)

    def update_addr(self):
        self.addr_e.setText(self.address.to_full_ui_string())

    def get_domain(self):
        return [self.address]

    def show_qr(self):
        text = self.address.to_full_ui_string()
        if self.address.FMT_UI == self.address.FMT_CASHADDR:
            text = text.upper()
        try:
            self.parent.show_qrcode(text, 'Address', parent=self)
        except Exception as e:
            self.show_message(str(e))<|MERGE_RESOLUTION|>--- conflicted
+++ resolved
@@ -104,13 +104,6 @@
 
     def clean_up(self):
         ''' Call this from parent when dialog is done so it can get gc'd properly '''
-<<<<<<< HEAD
-        try: self.parent.history_updated_signal.connect(self.hw.update)
-        except TypeError: pass
-        try: self.parent.network_signal.connect(self.got_verified_tx)
-        except TypeError: pass
-        try: self.parent.cashaddr_toggled_signal.connect(self.update_addr)
-=======
         try: self.parent.history_updated_signal.disconnect(self.hw.update)
         except TypeError: pass
         try: self.parent.network_signal.disconnect(self.got_verified_tx)
@@ -118,7 +111,6 @@
         try: self.parent.cashaddr_toggled_signal.disconnect(self.update_addr)
         except TypeError: pass
         try: self.disconnect()
->>>>>>> 7bc84675
         except TypeError: pass
 
     def got_verified_tx(self, event, args):
