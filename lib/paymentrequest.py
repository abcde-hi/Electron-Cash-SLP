--- conflicted
+++ resolved
@@ -54,13 +54,8 @@
 from .transaction import Transaction
 
 
-<<<<<<< HEAD
 REQUEST_HEADERS = {'Accept': 'application/bitcoincash-paymentrequest', 'User-Agent': 'Electron-Cash/' + version.PACKAGE_VERSION + version.get_extensions()}
 REQUEST_HEADERS_SLP = {'Accept': 'application/simpleledger-paymentrequest', 'User-Agent': 'Electron-Cash/' + version.PACKAGE_VERSION + version.get_extensions()}
-=======
-REQUEST_HEADERS = {'Accept': 'application/bitcoincash-paymentrequest', 'User-Agent': 'Electron-Cash'}
-REQUEST_HEADERS_SLP = {'Accept': 'application/simpleledger-paymentrequest', 'User-Agent': 'Electron-Cash'}
->>>>>>> 39fede19
 ACK_HEADERS = {'Content-Type':'application/bitcoincash-payment','Accept':'application/bitcoincash-paymentack','User-Agent':'Electron-Cash'}
 ACK_HEADERS_SLP = {'Content-Type':'application/simpleledger-payment','Accept':'application/simpleledger-paymentack','User-Agent':'Electron-Cash'}
 
@@ -306,12 +301,9 @@
         payurl = urllib.parse.urlparse(pay_det.payment_url)
         headers = ACK_HEADERS_SLP if "6a04534c5000" in raw_tx else ACK_HEADERS
         try:
-<<<<<<< HEAD
             headers = ACK_HEADERS
             if is_slp:
                 headers = ACK_HEADERS_SLP
-=======
->>>>>>> 39fede19
             r = requests.post(payurl.geturl(), data=pm, headers=headers, verify=ca_path)
         except requests.exceptions.RequestException as e:
             return False, str(e)
